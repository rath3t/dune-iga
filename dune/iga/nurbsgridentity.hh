--- conflicted
+++ resolved
@@ -38,11 +38,7 @@
     using LocalIntersectionGeometry = typename GridView::Traits::template Codim<1>::LocalGeometry;
     //! Geometry of this entity
     typename GridView::template Codim<codim>::Geometry geometry() const {
-<<<<<<< HEAD
-      return NURBSGridView_->impl().NURBSpatch_->template geometry<codim>(directIndex_);
-=======
-      return NURBSGridView_->getPatch(patchID_).template geometry<codim>(directIndex_);
->>>>>>> 77959817
+      return NURBSGridView_->impl().getPatch(patchID_).template geometry<codim>(directIndex_);
     }
 
     [[nodiscard]] unsigned int getIndex() const { return directIndex_; }
@@ -90,21 +86,12 @@
     using GridView             = typename GridImpl::Traits::LeafGridView;
     NURBSGridEntity()          = default;
 
-<<<<<<< HEAD
-    NURBSGridEntity(const GridView& gridView, unsigned int directIndex)
-        : NURBSGridView_(&gridView), directIndex_(directIndex) {
-      intersections_ = std::make_shared<std::vector<Intersection>>();
-      intersections_->reserve(this->subEntities(1));
-      for (int innerLocalIndex = 0, outerLocalIndex = 1; innerLocalIndex < this->subEntities(1); ++innerLocalIndex) {
-        const auto& eleNet = NURBSGridView_->impl().NURBSpatch_->elementNet_;
-=======
     NURBSGridEntity(const GridView& gridView, unsigned int directIndex, unsigned int patchID)
         : NURBSGridView_(&gridView), directIndex_(directIndex), patchID_{patchID}, parType_{PartitionType::InteriorEntity} {
       intersections_ = std::make_shared<std::vector<Intersection>>();
       intersections_->reserve(this->subEntities(1));
       for (int innerLocalIndex = 0, outerLocalIndex = 1; innerLocalIndex < this->subEntities(1); ++innerLocalIndex) {
-        const auto& eleNet = NURBSGridView_->getPatch(patchID_).elementNet_;
->>>>>>> 77959817
+        const auto& eleNet = NURBSGridView_->impl().getPatch(patchID_).elementNet_;
         auto multiIndex    = eleNet->directToMultiIndex(directIndex_);
         multiIndex[static_cast<int>(std::floor(innerLocalIndex / 2))]
             += ((innerLocalIndex % 2) ? 1 : Impl::noNeighbor);  // increase the multiIndex depending where the outer element should lie
@@ -116,11 +103,7 @@
 
     //! Geometry of this entity
     typename GridImpl::Traits::template Codim<0>::Geometry geometry() const {
-<<<<<<< HEAD
-      return NURBSGridView_->impl().NURBSpatch_->template geometry<0>(directIndex_);
-=======
-      return NURBSGridView_->getPatch(patchID_).template geometry<0>(directIndex_);
->>>>>>> 77959817
+      return NURBSGridView_->impl().getPatch(patchID_).template geometry<0>(directIndex_);
     }
 
     [[nodiscard]] unsigned int getIndex() const { return directIndex_; }
@@ -137,11 +120,7 @@
     [[nodiscard]] unsigned int subEntities(unsigned int codim1) const {
       return (mydimension < codim1 ? 0 : Dune::binomial(static_cast<unsigned int>(mydimension), codim1) << codim1);
     }
-<<<<<<< HEAD
-    [[nodiscard]] bool hasBoundaryIntersections() const { return NURBSGridView_->impl().NURBSpatch_->isPatchBoundary(directIndex_); }
-=======
-    [[nodiscard]] bool hasBoundaryIntersections() const { return NURBSGridView_->getPatch(patchID_).isPatchBoundary(directIndex_); }
->>>>>>> 77959817
+    [[nodiscard]] bool hasBoundaryIntersections() const { return NURBSGridView_->impl().getPatch(patchID_).isPatchBoundary(directIndex_); }
 
     template <int codimSub>
     typename GridImpl::Traits::template Codim<codimSub>::Entity subEntity(int i) const {
@@ -150,29 +129,16 @@
         return *this;
       } else if constexpr (codimSub == mydimension)  // vertices from elements
       {
-<<<<<<< HEAD
-        auto globalIndex = NURBSGridView_->impl().NURBSpatch_->getGlobalVertexIndexFromElementIndex(directIndex_, i);
+        auto globalIndex = NURBSGridView_->impl().getPatch(patchID_).getGlobalVertexIndexFromElementIndex(directIndex_, i);
         return NURBSGridView_->impl().template getEntity<codimSub>(globalIndex);
-      } else if constexpr (mydim - codimSub == 1)  // edges from elements
-      {
-        auto globalIndex = NURBSGridView_->impl().NURBSpatch_->getGlobalEdgeIndexFromElementIndex(directIndex_, i);
-        return NURBSGridView_->impl().template getEntity<codimSub>(globalIndex);
-      } else if constexpr (mydim - codimSub == 2)  // surfaces from elements
-      {
-        auto globalIndex = NURBSGridView_->impl().NURBSpatch_->getGlobalSurfaceIndexFromElementIndex(directIndex_, i);
-        return NURBSGridView_->impl().template getEntity<codimSub>(globalIndex);
-=======
-        auto globalIndex = NURBSGridView_->getPatch(patchID_).getGlobalVertexIndexFromElementIndex(directIndex_, i);
-        return NURBSGridView_->template getEntity<codimSub>(globalIndex);
       } else if constexpr (mydimension - codimSub == 1)  // edges from elements
       {
-        auto globalIndex = NURBSGridView_->getPatch(patchID_).getGlobalEdgeIndexFromElementIndex(directIndex_, i);
-        return NURBSGridView_->template getEntity<codimSub>(globalIndex);
+        auto globalIndex = NURBSGridView_->impl().getPatch(patchID_).getGlobalEdgeIndexFromElementIndex(directIndex_, i);
+        return NURBSGridView_->impl().template getEntity<codimSub>(globalIndex);
       } else if constexpr (mydimension - codimSub == 2)  // surfaces from elements
       {
-        auto globalIndex = NURBSGridView_->getPatch(patchID_).getGlobalSurfaceIndexFromElementIndex(directIndex_, i);
-        return NURBSGridView_->template getEntity<codimSub>(globalIndex);
->>>>>>> 77959817
+        auto globalIndex = NURBSGridView_->impl().getPatch(patchID_).getGlobalSurfaceIndexFromElementIndex(directIndex_, i);
+        return NURBSGridView_->impl().template getEntity<codimSub>(globalIndex);
       }
       throw std::logic_error("The requested subentity codim combination is not supported ");
     }
@@ -206,12 +172,8 @@
     const GridView* NURBSGridView_{nullptr};
     std::shared_ptr<std::vector<Intersection>> intersections_;
     unsigned int directIndex_{};
-<<<<<<< HEAD
     PartitionType parType_{PartitionType::InteriorEntity};
-=======
     unsigned int patchID_{};
-    PartitionType parType_{};
->>>>>>> 77959817
 
   };  // end of OneDGridEntity codim = 0
 
