// SPDX-FileCopyrightText: 2022 The dune-iga developers mueller@ibb.uni-stuttgart.de
// SPDX-License-Identifier: LGPL-2.1-or-later

// -*- tab-width: 4; indent-tabs-mode: nil; c-basic-offset: 2 -*-
// vi: set et ts=4 sw=2 sts=2:
#ifdef HAVE_CONFIG_H
#  include "config.h"
#endif

#include <iostream>

#include <dune/common/exceptions.hh>
#include <dune/common/float_cmp.hh>
#include <dune/common/fvector.hh>
#include <dune/common/parallel/mpihelper.hh>
#include <dune/common/test/testsuite.hh>
#include <dune/functions/functionspacebases/flatmultiindex.hh>
#include <dune/functions/functionspacebases/powerbasis.hh>
#include <dune/functions/functionspacebases/test/basistest.hh>
#include <dune/grid/io/file/vtk/subsamplingvtkwriter.hh>
#include <dune/grid/test/checkentitylifetime.hh>
#include <dune/grid/test/checkgeometry.hh>
// #include <dune/grid/test/checkidset.hh>
// #include <dune/grid/test/checkindexset.hh>
#include <dune/grid/test/checkiterators.hh>
#include <dune/grid/test/checkjacobians.hh>
// template <class Grid, class IdSet>
// void checkIdSet ( const Grid &grid, const IdSet& idSet);
#include <dune/grid/io/file/printgrid.hh>
#include <dune/grid/io/file/vtk/vtkwriter.hh>
#include <dune/grid/test/gridcheck.hh>
#include <dune/iga/dunelinearalgebratraits.hh>
#include <dune/iga/gridcapabilities.hh>
#include <dune/iga/ibraReader.hh>
#include <dune/iga/nurbsbasis.hh>
#include <dune/iga/nurbsgrid.hh>
#include <dune/iga/nurbspatch.hh>
#include <dune/iga/nurbspatchgeometry.h>

#include <dune/iga/ibraReader.hh>
#include <dune/iga/nurbstrimutils.hh>

#include <dune/grid/io/file/vtk/vtkwriter.hh>
#include <dune/grid/io/file/printgrid.hh>


using namespace Dune;
using namespace Dune::IGA;

<<<<<<< HEAD
#if 0
=======

>>>>>>> 0f1db6ef
template <typename T, int worldDim, int Items>
struct Compare {
  constexpr bool operator()(const std::array<FieldVector<double, worldDim>, Items>& lhs,
                            const std::array<FieldVector<double, worldDim>, Items>& rhs) const {
    return std::ranges::lexicographical_compare(std::ranges::join_view(lhs), std::ranges::join_view(rhs));
  };
};

auto checkUniqueEdges(const auto& gridView) {
  TestSuite t;

  constexpr int gridDimensionworld = std::remove_cvref_t<decltype(gridView)>::dimensionworld;
  constexpr int gridDimension      = std::remove_cvref_t<decltype(gridView)>::dimension;
  std::set<std::array<FieldVector<double, gridDimensionworld>, 2>, Compare<double, gridDimensionworld, 2>>
      edgeVertexPairSet;
  for (int eleIndex = 0; auto&& element : elements(gridView)) {
    edgeVertexPairSet.clear();
    for (int edgeIndex = 0; edgeIndex < element.subEntities(gridDimension - 1); ++edgeIndex) {
      auto edge = element.template subEntity<gridDimension - 1>(edgeIndex);
      std::array<FieldVector<double, gridDimensionworld>, 2> pair;
      for (int c = 0; c < edge.geometry().corners(); ++c)
        pair[c] = edge.geometry().corner(c);
      bool inserted = edgeVertexPairSet.insert(pair).second;
      t.require(inserted) << "Duplicate edge detected in Element " << eleIndex << " Edges: " << pair[0] << ", "
                          << pair[1];
    }
    ++eleIndex;
  }
  return t;
}

auto checkUniqueSurfaces(const auto& gridView) {
  TestSuite t;

  constexpr int gridDimensionworld = std::remove_cvref_t<decltype(gridView)>::dimensionworld;
  std::set<std::array<FieldVector<double, gridDimensionworld>, 4>, Compare<double, gridDimensionworld, 4>>
      edgeVertexPairSet;
  for (int eleIndex = 0; auto&& element : elements(gridView)) {
    edgeVertexPairSet.clear();
    for (int edgeIndex = 0; edgeIndex < element.subEntities(2); ++edgeIndex) {
      auto edge = element.template subEntity<2>(edgeIndex);
      std::array<FieldVector<double, gridDimensionworld>, 4> tuple;
      for (int c = 0; c < edge.geometry().corners(); ++c)
        tuple[c] = edge.geometry().corner(c);

      t.require(edgeVertexPairSet.insert(tuple).second)
          << "Duplicate surface detected in Element " << eleIndex << " Surfaces: " << tuple[0] << ", " << tuple[1]
          << ", " << tuple[2] << ", " << tuple[3];
    }
    ++eleIndex;
  }
  return t;
}

auto testNURBSGridCurve() {
  ////////////////////////////////////////////////////////////////
  //  Second test
  //  A B-Spline curve of dimWorld 3
  ////////////////////////////////////////////////////////////////

  // parameters
  int subSampling = 80;

  const auto dim      = 1;
  const auto dimworld = 3;

  const std::array<int, dim> order                     = {3};
  const std::array<std::vector<double>, dim> knotSpans = {{{0, 0, 0, 0, 1, 3, 4, 4, 4, 5, 5, 5, 5}}};
  //  const std::array<std::vector<double>, dim> knotSpans = {{{ 0, 0, 1,1}}};
  using ControlPoint = Dune::IGA::NURBSPatchData<dim, dimworld>::ControlPointType;

  const std::vector<ControlPoint> controlPoints
      = {{.p = {1, 3, 4}, .w = 1}, {.p = {2, 2, 2}, .w = 3}, {.p = {3, 4, 5}, .w = 1},
         {.p = {5, 1, 7}, .w = 2}, {.p = {4, 7, 2}, .w = 1}, {.p = {8, 6, 2}, .w = 1},
         {.p = {2, 9, 9}, .w = 7}, {.p = {1, 4, 3}, .w = 1}, {.p = {1, 7, 1}, .w = 5}};

  std::array<int, dim> dimsize = {static_cast<int>(controlPoints.size())};
  auto controlNet              = Dune::IGA::NURBSPatchData<dim, dimworld>::ControlPointNetType(dimsize, controlPoints);

  Dune::IGA::NURBSPatchData<dim, dimworld> patchData;
  patchData.knotSpans     = knotSpans;
  patchData.degree        = order;
  patchData.controlPoints = controlNet;
  auto additionalKnots    = std::vector<double>(2);
  additionalKnots[0]      = 0.5;
  additionalKnots[1]      = 3.5;
  patchData               = knotRefinement<dim>(patchData, additionalKnots, 0);
  patchData               = degreeElevate(patchData, 0, 1);

  TestSuite t;
  IGA::NURBSGrid<dim, dimworld> grid(patchData);
  grid.globalRefine(3);
  auto gridView        = grid.leafGridView();
  const auto& indexSet = gridView.indexSet();

  for (int eleIndex = 0;
       auto& ele :
       elements(gridView))  // This test also exists in grid check, but it is more convenient to debug it here
  {
    const int numCorners = ele.subEntities(dim);
    for (int c = 0; c < numCorners; ++c) {
      auto vertex = ele.template subEntity<dim>(c).geometry();
      auto elegeo = ele.geometry();
      t.check(Dune::FloatCmp::eq((elegeo.corner(c) - vertex.corner(0)).two_norm(), 0.0))
          << "Corner " << c << " " << elegeo.corner(c) << " Alt: " << vertex.corner(0);
    }
    ++eleIndex;
  }

  Dune::RefinementIntervals refinementIntervals1(subSampling);
  SubsamplingVTKWriter<decltype(gridView)> vtkWriter(gridView, refinementIntervals1);
  //  vtkWriter.write("NURBSGridTest-CurveNewFineResample");
  vtkWriter.write("NURBSGridTest-CurveNewFineResample-R");
  //  vtkWriter.write("NURBSGridTest-CurveNewFineResample_knotRefine");
  gridcheck(grid);
  return t;
}

void testNURBSGridSurface() {
  TestSuite t;
  int subSampling = 10;

  //////////////////////////////////////////////////////////////
  // Create a 2d NURBS surface in 3d
  //////////////////////////////////////////////////////////////

  const auto dim                   = 2;
  const auto dimworld              = 3;
  const std::array<int, dim> order = {2, 2};

  const std::array<std::vector<double>, dim> knotSpans = {{{0, 0, 0, 1, 1, 1}, {0, 0, 0, 1, 1, 1}}};
  //  const std::vector<std::vector<FieldVector<double, dimworld> > > controlPointsold
  //      = {{{0, 0, 1}, {1, 0, 1}, {2, 0, 2}}, {{0, 1, 0}, {1, 1, 0}, {2, 1, 0}}, {{0, 2, 1}, {1, 2, 2}, {2, 2, 2}}};
  using ControlPoint = Dune::IGA::NURBSPatchData<dim, dimworld>::ControlPointType;

  const std::vector<std::vector<ControlPoint>> controlPoints
      = {{{.p = {0, 0, 1}, .w = 2}, {.p = {1, 0, 1}, .w = 2}, {.p = {2, 0, 2}, .w = 1}},
         {{.p = {0, 1, 0}, .w = 1}, {.p = {1, 1, 0}, .w = 4}, {.p = {2, 1, 0}, .w = 1}},
         {{.p = {0, 2, 1}, .w = 1}, {.p = {1, 2, 2}, .w = 2}, {.p = {2, 2, 2}, .w = 4}}};

  std::array<int, dim> dimsize = {static_cast<int>(controlPoints.size()), static_cast<int>(controlPoints[0].size())};

  auto controlNet = Dune::IGA::NURBSPatchData<dim, dimworld>::ControlPointNetType(dimsize, controlPoints);

  Dune::IGA::NURBSPatchData<dim, dimworld> patchData;
  patchData.knotSpans     = knotSpans;
  patchData.degree        = order;
  patchData.controlPoints = controlNet;
  IGA::NURBSGrid<dim, dimworld> grid(patchData);
  auto gridView        = grid.leafGridView();
  const auto& indexSet = gridView.indexSet();

  Dune::RefinementIntervals refinementIntervals1(subSampling);
  SubsamplingVTKWriter<decltype(gridView)> vtkWriter(gridView, refinementIntervals1);
  vtkWriter.write("NURBSGridTest-Surface");

  t.subTest(checkUniqueEdges(gridView));
}

auto test3DGrid() {
  constexpr std::size_t dim        = 3;
  constexpr std::size_t dimworld   = 3;
  const std::array<int, dim> order = {2, 2, 2};
  // quarter cylindrical hyperSurface
  const double lx = 2;
  const double ly = 1;
  const double lz = 1;

  using ControlPoint = Dune::IGA::NURBSPatchData<dim, dimworld>::ControlPointType;
  Dune::IGA::NURBSPatchData<dim, dimworld> nurbsPatchData;
  nurbsPatchData.knotSpans = {{{0, 0, 0, 1, 1, 1}, {0, 0, 0, 1, 1, 1}, {0, 0, 0, 1, 1, 1}}};

  std::vector<std::vector<std::vector<ControlPoint>>> controlp;
  std::array<int, dim> dimSize = {3, 3, 3};
  for (int i = 0; i < dimSize[0]; ++i) {
    controlp.emplace_back();
    for (int j = 0; j < dimSize[1]; ++j) {
      controlp[i].emplace_back();
      for (int k = 0; k < dimSize[2]; ++k) {
        controlp[i][j].push_back(
            {.p = {i * i * lx / (dimSize[0] - 1) + 1, 2 * i * j * k * ly / (dimSize[1] - 1) + (k + 1) + (j + 1),
                   k * k * lz / (dimSize[2] - 1)},
             .w = 1});
      }
    }
  }

  nurbsPatchData.controlPoints = MultiDimensionNet(dimSize, controlp);
  nurbsPatchData.degree        = order;

  auto additionalKnots = std::vector<double>(2);
  additionalKnots[0]   = 0.1;
  additionalKnots[1]   = 0.3;
  //  additionalKnots[2] = 0.6;
  //  additionalKnots[1] = 3.5;
  //  nurbsPatchData = knotRefinement<dim>(nurbsPatchData, additionalKnots, 2);
  //  nurbsPatchData = degreeElevate(nurbsPatchData,0,1);
  //  nurbsPatchData = degreeElevate(nurbsPatchData, 1, 2);
  //  nurbsPatchData = degreeElevate(nurbsPatchData,2,1);
  IGA::NURBSGrid<3, 3> grid(nurbsPatchData);
  //  grid.globalRefine(1);
  //  gridcheck(grid);
  //  grid.globalRefineInDirection(0,1);
  //  gridcheck(grid);
  //  grid.globalRefineInDirection(1,2);
  //  gridcheck(grid);
  //  grid.globalRefineInDirection(2, 3);
  //  gridcheck(grid);

  auto gridView = grid.leafGridView();
  TestSuite t;
  t.subTest(checkUniqueEdges(gridView));
  t.subTest(checkUniqueSurfaces(gridView));

  const int subSampling = 10;
  Dune::RefinementIntervals refinementIntervals1(subSampling);
  SubsamplingVTKWriter vtkWriter(gridView, refinementIntervals1);
  vtkWriter.write("NURBSGridTest-Solid2");

  Dune::GeometryChecker<decltype(grid)> geometryChecker;
  geometryChecker.checkGeometry(gridView);
  Dune::checkIndexSet(grid, gridView, std::cout);

  checkEntityLifetime(gridView, gridView.size(0));

  for (auto&& elegeo : elements(gridView) | std::views::transform([](const auto& ele) { return ele.geometry(); }))
    checkJacobians(elegeo);

  checkIterators(gridView);

  return t;
}

void testFactory() {
  constexpr auto dim               = 2UL;
  constexpr auto dimworld          = 3UL;
  const std::array<int, dim> order = {2, 1};
  const double invsqr2             = 1.0 / std::sqrt(2.0);
  // quarter cylindrical surface
  const double l   = 10;
  const double rad = 5;
  //  const std::array<std::vector<double>, dim> knotSpans = {{{0, 0, 0,0.5, 1, 1, 1}, {0, 0, 1, 1}}};

  Dune::IGA::NURBSPatchData<dim, dimworld> nurbsPatchData;
  nurbsPatchData.knotSpans = {{{0, 0, 0, 1, 1, 1}, {0, 0, 1, 1}}};

  using ControlPoint = Dune::IGA::NURBSPatchData<dim, dimworld>::ControlPointType;
  const std::vector<std::vector<ControlPoint>> controlPoints
      = {{{.p = {0, 0, rad}, .w = 1}, {.p = {0, l, rad}, .w = 1}},
         {{.p = {rad, 0, rad}, .w = invsqr2}, {.p = {rad, l, rad}, .w = invsqr2}},
         //          {{.p = {rad*2, 0,   0}, .w =       1},  {.p = {rad*2, l*2,   0}, .w = 1     }},
         {{.p = {rad, 0, 0}, .w = 1}, {.p = {rad, l, 0}, .w = 1}}};

  std::array<int, dim> dimsize = {static_cast<int>(controlPoints.size()), static_cast<int>(controlPoints[0].size())};
  nurbsPatchData.controlPoints = Dune::IGA::NURBSPatchData<dim, dimworld>::ControlPointNetType(dimsize, controlPoints);
  nurbsPatchData.degree        = order;
};

auto testTorusGeometry() {
  const double R       = 2.0;
  const double r       = 1.0;
  auto circle          = makeCircularArc(r);
  auto nurbsPatchData  = makeSurfaceOfRevolution(circle, {R, 0, 0}, {0, 1, 0}, 360.0);
  nurbsPatchData       = degreeElevate(nurbsPatchData, 0, 1);
  nurbsPatchData       = degreeElevate(nurbsPatchData, 1, 2);
  auto additionalKnots = std::vector<double>(1);
  additionalKnots[0]   = 0.1;
  nurbsPatchData       = knotRefinement<2>(nurbsPatchData, additionalKnots, 1);

  IGA::NURBSGrid<2, 3> grid(nurbsPatchData);
  grid.globalRefine(1);
  grid.globalRefineInDirection(1, 1);
  grid.globalRefineInDirection(0, 2);

  auto gridView = grid.leafGridView();

  const int subSampling = 2;
  Dune::RefinementIntervals refinementIntervals1(subSampling);
  SubsamplingVTKWriter vtkWriter(gridView, refinementIntervals1);
  vtkWriter.write("NURBSGridTest-SurfaceRevolutionFLAT");

  TestSuite test;
  Dune::GeometryChecker<IGA::NURBSGrid<2UL, 3UL>> geometryChecker;
  //  geometryChecker.checkGeometry(gridView);
  Dune::checkIndexSet(grid, gridView, std::cout);

  double area = 0.0;
  for (auto&& ele : elements(gridView)) {
    area += ele.geometry().volume();
  }
  const double pi                        = std::numbers::pi_v<double>;
  const double referenceTorusSurfaceArea = 4.0 * pi * pi * r * R;
  test.check(area - referenceTorusSurfaceArea < 1e-4, "The integrated area of the torus hyperSurface is wrong!");

  double gaussBonnet = 0.0;
  for (auto& ele : elements(gridView)) {
    const auto rule
        = Dune::QuadratureRules<double, 2>::rule(ele.type(), 2 * (*std::ranges::max_element(nurbsPatchData.degree)));
    for (auto& gp : rule) {
      const auto Kinc = ele.geometry().impl().gaussianCurvature(gp.position());
      const auto Kmax = 1 / (r * (R + r));
      const auto Kmin = -1 / (r * (R - r));
      test.check(Kinc < Kmax && Kinc > Kmin, "The Gaussian curvature should be within bounds");
      gaussBonnet += Kinc * gp.weight() * ele.geometry().integrationElement(gp.position());
    }
  }

  test.check(std::abs(gaussBonnet) < 1e-5,
             "Gauss-Bonnet theorem dictates a vanishing integrated Gaussian curvature for the torus!");
  checkEntityLifetime(gridView, gridView.size(0));

  for (auto&& elegeo : elements(gridView) | std::views::transform([](const auto& ele) { return ele.geometry(); }))
    checkJacobians(elegeo);

  checkIterators(gridView);

  gridcheck(grid);
  test.subTest(checkUniqueEdges(gridView));
  return test;
}

auto testNURBSSurface() {
  // parameters
  int subSampling = 5;

  //////////////////////////////////////////////////////////////
  // Create a 2d NURBS surface in 3d
  //////////////////////////////////////////////////////////////

  const auto dim                   = 2UL;
  const auto dimworld              = 3UL;
  const std::array<int, dim> order = {2, 2};

  const std::array<std::vector<double>, dim> knotSpans = {{{0, 0, 0, 1, 1, 1}, {0, 0, 0, 1, 1, 1}}};
  using ControlPoint                                   = Dune::IGA::NURBSPatchData<dim, dimworld>::ControlPointType;

  const std::vector<std::vector<ControlPoint>> controlPoints
      = {{{.p = {0, 0, 1}, .w = 2}, {.p = {1, 0, 1}, .w = 2}, {.p = {2, 0, 2}, .w = 1}},
         {{.p = {0, 1, 0}, .w = 1}, {.p = {1, 1, 0}, .w = 4}, {.p = {2, 1, 0}, .w = 1}},
         {{.p = {0, 2, 1}, .w = 1}, {.p = {1, 2, 2}, .w = 2}, {.p = {2, 2, 2}, .w = 4}}};

  std::array<int, dim> dimsize = {static_cast<int>(controlPoints.size()), static_cast<int>(controlPoints[0].size())};
  //

  //  auto weightNet  = MultiDimensionNet<dim, double>(dimsize, weight);
  auto controlNet = Dune::IGA::NURBSPatchData<dim, dimworld>::ControlPointNetType(dimsize, controlPoints);

  IGA::NURBSPatch<dim, dimworld> patch(knotSpans, controlNet, order);

  TestSuite testSuite;
  testSuite.check(patch.size(0) == 1);
  testSuite.check(patch.size(1) == 4);
  testSuite.check(patch.size(2) == 9);

  return testSuite;
}

auto testNURBSCurve() {
  // parameters
  unsigned int subSampling = 5;

  ////////////////////////////////////////////////////////////////
  //  Create a B-spline curve in 3d
  ////////////////////////////////////////////////////////////////

  const int dim      = 1;
  const int dimworld = 3;

  const std::array<int, dim> order                     = {2};
  const std::array<std::vector<double>, dim> knotSpans = {{{0, 0, 0, 1, 1, 2, 3, 4, 4, 5, 5, 5}}};

  using ControlPoint = Dune::IGA::NURBSPatchData<dim, dimworld>::ControlPointType;
  const std::vector<ControlPoint> controlPoints
      = {{.p = {1, 3, 4}, .w = 2}, {.p = {2, 2, 2}, .w = 2}, {.p = {3, 4, 5}, .w = 1},
         {.p = {5, 1, 7}, .w = 1}, {.p = {4, 7, 2}, .w = 4}, {.p = {8, 6, 2}, .w = 2},
         {.p = {2, 9, 9}, .w = 1}, {.p = {1, 4, 3}, .w = 2}, {.p = {1, 7, 1}, .w = 4}};

  std::array<int, dim> dimsize = {static_cast<int>(controlPoints.size())};
  auto controlNet              = Dune::IGA::NURBSPatchData<dim, dimworld>::ControlPointNetType(dimsize, controlPoints);

  IGA::NURBSPatch<dim, dimworld> patch(knotSpans, controlNet, order);

  TestSuite testSuite;
  testSuite.check(patch.size(0) == 5);
  testSuite.check(patch.size(1) == controlPoints.size());
  return testSuite;
}

void testNurbsGridCylinder() {
  ////////////////////////////////////////////////////////////////
  //  First test
  //  A B-Spline surface of dimWorld 3
  ////////////////////////////////////////////////////////////////

  // parameters
  int subSampling = 1;

  //////////////////////////////////////////////////////////////
  // Create a 2d B-spline grid in 3d
  //////////////////////////////////////////////////////////////
  constexpr auto dim               = 2UL;
  constexpr auto dimworld          = 3UL;
  const std::array<int, dim> order = {2, 1};
  const double invsqr2             = 1.0 / std::sqrt(2.0);
  // quarter cylindrical surface
  const double l   = 10;
  const double rad = 5;
  //  const std::array<std::vector<double>, dim> knotSpans = {{{0, 0, 0,0.5, 1, 1, 1}, {0, 0, 1, 1}}};
  const std::array<std::vector<double>, dim> knotSpans = {{{0, 0, 0, 1, 1, 1}, {0, 0, 1, 1}}};

  using ControlPoint = Dune::IGA::NURBSPatchData<dim, dimworld>::ControlPointType;
  const std::vector<std::vector<ControlPoint>> controlPoints
      = {{{.p = {0, 0, rad}, .w = 1}, {.p = {0, l, rad}, .w = 1}},
         {{.p = {rad, 0, rad}, .w = invsqr2}, {.p = {rad, l, rad}, .w = invsqr2}},
         //          {{.p = {rad*2, 0,   0}, .w =       1},  {.p = {rad*2, l*2,   0}, .w = 1     }},
         {{.p = {rad, 0, 0}, .w = 1}, {.p = {rad, l, 0}, .w = 1}}};

  std::array<int, dim> dimsize = {static_cast<int>(controlPoints.size()), static_cast<int>(controlPoints[0].size())};
  auto controlNet              = Dune::IGA::NURBSPatchData<dim, dimworld>::ControlPointNetType(dimsize, controlPoints);

  Dune::IGA::NURBSPatchData<dim, dimworld> patchData;
  patchData.knotSpans     = knotSpans;
  patchData.degree        = order;
  patchData.controlPoints = controlNet;
  IGA::NURBSGrid<dim, dimworld> grid(patchData);
  grid.globalRefine(5);
  auto gridView        = grid.leafGridView();
  const auto& indexSet = gridView.indexSet();

  TestSuite testSuite;

  IGA::NURBSPatch<dim, dimworld> nurbsPatch(knotSpans, controlNet, order);

  testSuite.check(nurbsPatch.size(0) == 1);
  testSuite.check(nurbsPatch.size(1) == 4);
  testSuite.check(nurbsPatch.size(2) == 4);

  //! Test code for VTKWriter, please uncomment to inspect the remaining errors
  Dune::RefinementIntervals refinementIntervals1(subSampling);
  VTKWriter vtkWriter(gridView);

  vtkWriter.write("ZylRefine");

  testSuite.subTest(checkUniqueEdges(gridView));
}

// template <int dim>
auto testNurbsBasis() {
  ////////////////////////////////////////////////////////////////
  //  First test
  //  A B-Spline surface of dimWorld 3
  ////////////////////////////////////////////////////////////////

  // parameters
  int subSampling = 1;

  //////////////////////////////////////////////////////////////
  // Create a 2d B-spline grid in 3d
  //////////////////////////////////////////////////////////////
  constexpr auto dim               = 2UL;
  constexpr auto dimworld          = 3UL;
  const std::array<int, dim> order = {2, 1};
  const double invsqr2             = 1.0 / std::sqrt(2.0);
  // quarter cylindrical surface
  const double l   = 10;
  const double rad = 5;
  //  const std::array<std::vector<double>, dim> knotSpans = {{{0, 0, 0,0.5, 1, 1, 1}, {0, 0, 1, 1}}};

  using ControlPoint = Dune::IGA::NURBSPatchData<dim, dimworld>::ControlPointType;
  Dune::IGA::NURBSPatchData<dim, dimworld> nurbsPatchData;
  nurbsPatchData.knotSpans = {{{0, 0, 0, 1, 1, 1}, {0, 0, 1, 1}}};

  nurbsPatchData.controlPoints
      = {{{.p = {0, 0, rad}, .w = 1}, {.p = {0, l, rad}, .w = 1}},
         {{.p = {rad, 0, rad}, .w = invsqr2}, {.p = {rad, l, rad}, .w = invsqr2}},
         //          {{.p = {rad*2, 0,   0}, .w =       1},  {.p = {rad*2, l*2,   0}, .w = 1     }},
         {{.p = {rad, 0, 0}, .w = 1}, {.p = {rad, l, 0}, .w = 1}}};
  nurbsPatchData.degree = order;

  IGA::NURBSGrid<dim, dimworld> grid(nurbsPatchData);
  //  grid.globalRefine(1);
  grid.globalRefineInDirection(0, 2);
  //  grid.globalRefineInDirection(1, 3);
  auto gridView        = grid.leafGridView();
  const auto& indexSet = gridView.indexSet();

  TestSuite test;

  //! Test code for VTKWriter, please uncomment to inspect the remaining errors
  Dune::RefinementIntervals refinementIntervals1(subSampling);
  SubsamplingVTKWriter<decltype(gridView)> vtkWriter(gridView, refinementIntervals1);

  vtkWriter.write("ZylRefine");
  using GridView = decltype(gridView);
  Dune::Functions::NurbsBasis<GridView> basis(gridView, gridView.impl().getPatchData());

  // Test open knot vectors
  std::cout << "  Testing B-spline basis with open knot vectors" << std::endl;

  {
    // Check basis created via its constructor
    Functions::NurbsBasis<GridView> basis2(gridView, gridView.impl().getPatchData());
    test.subTest(checkBasis(basis2, EnableContinuityCheck(), EnableContinuityCheck()));
  }

  {
    // Check basis created via its constructor
    Functions::NurbsBasis<GridView> basis2(gridView);
    test.subTest(checkBasis(basis2, EnableContinuityCheck(), EnableContinuityCheck()));
  }

  {
    // Check basis created via makeBasis
    using namespace Functions::BasisFactory;
    auto basis2 = makeBasis(gridView, nurbs<dim>(gridView.impl().getPatchData()));
    test.subTest(checkBasis(basis2, EnableContinuityCheck(), EnableContinuityCheck()));
  }

  {
    // Check whether a B-Spline basis can be combined with other bases.
    using namespace Functions::BasisFactory;
    auto basis2 = makeBasis(gridView, power<2>(gridView.impl().getPreBasis()));
    test.subTest(checkBasis(basis2, EnableContinuityCheck(), EnableContinuityCheck()));
  }
  return test;
}

auto testBsplineBasisFunctions() {
  std::vector<double> knots = {0, 0, 0, 0.5, 0.5, 2, 2, 3, 3, 3};
  int degree                = 2;
  TestSuite test;

  auto N = Dune::IGA::BsplineBasis1D<double>::basisFunctions(0.3, knots, degree);
  using Dune::FloatCmp::eq;
  test.check(eq(N[0], 0.16), "P=2,N0,u=0.3");
  test.check(eq(N[1], 0.48), "P=2,N1,u=0.3");
  test.check(eq(N[2], 0.36), "P=2,N2,u=0.3");

  N = Dune::IGA::BsplineBasis1D<double>::basisFunctions(0.5, knots, degree);  // try knot span boundary

  test.check(eq(N[0], 1.0), "P=2,N0,u=0.5");
  test.check(eq(N[1], 0.0), "P=2,N1,u=0.5");
  test.check(eq(N[2], 0.0), "P=2,N2,u=0.5");

  N = Dune::IGA::BsplineBasis1D<double>::basisFunctions(0.0, knots, degree);  // try left end

  test.check(eq(N[0], 1.0), "P=2,N0,u=0.0");
  test.check(eq(N[1], 0.0), "P=2,N1,u=0.0");
  test.check(eq(N[2], 0.0), "P=2,N2,u=0.0");

  N = Dune::IGA::BsplineBasis1D<double>::basisFunctions(3.0, knots, degree);  // try right end

  test.check(eq(N[0], 0.0), "P=2,N0,u=3");
  test.check(eq(N[1], 0.0), "P=2,N1,u=3");
  test.check(eq(N[2], 1.0), "P=2,N2,u=3");

  knots  = {0, 0, 0, 0.5, 1, 1, 1};
  degree = 2;

  N = Dune::IGA::BsplineBasis1D<double>::basisFunctions(0.1, knots, degree);
  test.check(eq(N[0], 0.64), "P=2,N0,u=0.1");
  test.check(eq(N[1], 0.34), "P=2,N1,u=0.1");
  test.check(eq(N[2], 0.02), "P=2,N2,u=0.1");

  N = Dune::IGA::BsplineBasis1D<double>::basisFunctions(0.01, knots, degree);
  test.check(eq(N[0], 0.9604), "P=2,N0,u=0.01");
  test.check(eq(N[1], 0.0394), "P=2,N1,u=0.01");
  test.check(eq(N[2], 0.0002), "P=2,N2,u=0.01");

  knots  = {0, 0, 0, 0, 0.5, 1, 1, 2, 2, 2, 2};
  degree = 3;

  auto N2 = Dune::IGA::BsplineBasis1D<double>::basisFunctions(1.45, knots, degree);
  test.check(eq(N2[0], 0.1109166666666667), "P=3,N0,u=1.45");
  test.check(eq(N2[1], 0.4638333333333333), "P=3,N1,u=1.45");
  test.check(eq(N2[2], 0.334125), "P=3,N2,u=1.45");
  test.check(eq(N2[3], 0.091125), "P=3,N3,u=1.45");

  auto dN = Dune::IGA::BsplineBasis1D<double>::basisFunctionDerivatives(1.45, knots, degree, 3);
  // check values
  test.check(eq(dN[0][0], 0.1109166666666667), "P=3,dN00,u=1.45");
  test.check(eq(dN[0][1], 0.4638333333333333), "P=3,dN01,u=1.45");
  test.check(eq(dN[0][2], 0.334125), "P=3,dN02,u=1.45");
  test.check(eq(dN[0][3], 0.091125), "P=3,dN03,u=1.45");

  // check first derivatives
  test.check(eq(dN[1][0], -0.605), "P=3,dN10,u=1.45");
  test.check(eq(dN[1][1], -0.88), "P=3,dN11,u=1.45");
  test.check(eq(dN[1][2], 0.8775), "P=3,dN12,u=1.45");
  test.check(eq(dN[1][3], 0.6075), "P=3,dN13,u=1.45");

  // check second derivatives
  test.check(eq(dN[2][0], 2.2), "P=3,dN20,u=1.45");
  test.check(eq(dN[2][1], -2.8), "P=3,dN21,u=1.45");
  test.check(eq(dN[2][2], -2.1), "P=3,dN22,u=1.45");
  test.check(eq(dN[2][3], 2.7), "P=3,dN23,u=1.45");

  // check third derivatives
  test.check(eq(dN[3][0], -4.0), "P=3,dN30,u=1.45");
  test.check(eq(dN[3][1], 16.0), "P=3,dN31,u=1.45");
  test.check(eq(dN[3][2], -18.0), "P=3,dN32,u=1.45");
  test.check(eq(dN[3][3], 6.0), "P=3,dN33,u=1.45");
  // https://godbolt.org/z/Ta3fzW553
  auto Nf                           = Dune::IGA::BsplineBasis1D<double>(knots, degree);
  std::vector<double> NAtEvalPoints = {1,
                                       0.1714677640603567,
                                       0.001371742112482855,
                                       0.0740740740740741,
                                       0.00274348422496571,
                                       0.4682213077274805,
                                       0.1975308641975309,
                                       0.05852766346593506,
                                       0.007315957933241894,
                                       0};
  for (int i = 0; i < NAtEvalPoints.size(); ++i) {
    test.check(eq(Nf(i / (NAtEvalPoints.size() - 1.0) * 2.0)[0], NAtEvalPoints[i]));
  }

  std::array<double, 2> xieta{0.2, 0.25};
  std::array<std::vector<double>, 2> knots2 = {{{0, 0, 0, 0.5, 0.5, 2, 2, 3, 3, 3}, {0, 0, 0, 2, 2, 2}}};
  std::array<int, 2> degree2{2, 2};
  const std::vector<std::vector<double>> weights2
      = {{{1, 2, 3, 4, 5, 6, 7}, {8, 9, 10, 11, 12, 13, 14}, {15, 16, 17, 18, 19, 20, 21}}};
  std::array<int, 2> dimsize = {static_cast<int>(weights2.size()), static_cast<int>(weights2[0].size())};
  MultiDimensionNet<2UL, double> weightNet(dimsize, weights2);

  auto N_Nurbs = Dune::IGA::Nurbs<2>::basisFunctions(xieta, knots2, degree2, weightNet).directGetAll();

  test.check(N_Nurbs.size() == (degree2[0] + 1) * (degree2[1] + 1));

  test.check(eq(N_Nurbs[0], 0.04023722627737226), "Nurbs2d P=2,N0");  // check ansatzfunctions in domain
  test.check(eq(N_Nurbs[1], 0.4291970802919708), "Nurbs2d P=2,N1");
  test.check(eq(N_Nurbs[2], 0.2682481751824818), "Nurbs2d P=2,N2");
  test.check(eq(N_Nurbs[3], 0.02299270072992701), "Nurbs2d P=2,N3");
  test.check(eq(N_Nurbs[4], 0.137956204379562), "Nurbs2d P=2,N4");
  test.check(eq(N_Nurbs[5], 0.08175182481751825), "Nurbs2d P=2,N5");
  test.check(eq(N_Nurbs[6], 0.002463503649635036), "Nurbs2d P=2,N6");
  test.check(eq(N_Nurbs[7], 0.01094890510948905), "Nurbs2d P=2,N7");
  test.check(eq(N_Nurbs[8], 0.006204379562043796), "Nurbs2d P=2,N8");
  test.check(eq(std::accumulate(N_Nurbs.begin(), N_Nurbs.end(), 0.0), 1.0), "partition of unity in domain");

  xieta   = {0, 0.1};
  N_Nurbs = Dune::IGA::Nurbs<2>::basisFunctions(xieta, knots2, degree2, weightNet).directGetAll();
  test.check(eq(N_Nurbs[0], 0.8204545454545455), "Nurbs P=2,N0");  // check ansatzfunctions on boundaries
  test.check(eq(N_Nurbs[1], 0.0), "Nurbs P=2,N1");
  test.check(eq(N_Nurbs[2], 0.0), "Nurbs P=2,N2");
  test.check(eq(N_Nurbs[3], 0.1727272727272728), "Nurbs P=2,N3");
  test.check(eq(N_Nurbs[4], 0.0), "Nurbs P=2,N4");
  test.check(eq(N_Nurbs[5], 0.0), "Nurbs P=2,N5");
  test.check(eq(N_Nurbs[6], 0.00681818181818182), "Nurbs P=2,N6");
  test.check(eq(N_Nurbs[7], 0.0), "Nurbs P=2,N7");
  test.check(eq(N_Nurbs[8], 0.0), "Nurbs P=2,N8");

  test.check(eq(std::accumulate(N_Nurbs.begin(), N_Nurbs.end(), 0.0), 1.0), "partition of unity on boundary");
  xieta         = {0, 0.1};
  auto dN_Nurbs = Dune::IGA::Nurbs<2>::basisFunctionDerivatives(xieta, knots2, degree2, weightNet, 5);

  test.check(eq(dN_Nurbs.get({0, 0}).get({0, 0}), 0.8204545454545455),
             "Nurbs P=2,N0");  // check ansatzfunctions on boundaries
  test.check(eq(dN_Nurbs.get({0, 0}).get({1, 0}), 0.0), "Nurbs P=2,N1");
  test.check(eq(dN_Nurbs.get({0, 0}).get({2, 0}), 0.0), "Nurbs P=2,N2");
  test.check(eq(dN_Nurbs.get({0, 0}).get({0, 1}), 0.1727272727272728), "Nurbs P=2,N3");
  test.check(eq(dN_Nurbs.get({0, 0}).get({1, 1}), 0.0), "Nurbs P=2,N4");
  test.check(eq(dN_Nurbs.get({0, 0}).get({2, 1}), 0.0), "Nurbs P=2,N5");
  test.check(eq(dN_Nurbs.get({0, 0}).get({0, 2}), 0.00681818181818182), "Nurbs P=2,N6");
  test.check(eq(dN_Nurbs.get({0, 0}).get({1, 2}), 0.0), "Nurbs P=2,N7");
  test.check(eq(dN_Nurbs.get({0, 0}).get({2, 2}), 0.0), "Nurbs P=2,N8");

  // first derivative in u dir
  test.check(eq(dN_Nurbs.get({1, 0}).get({0, 0}), -24.166115702479335),
             "Nurbs P=2,N0");  // check ansatzfunctions on boundaries
  test.check(eq(dN_Nurbs.get({1, 0}).get({1, 0}), 26.25454545454545), "Nurbs P=2,N1");
  test.check(eq(dN_Nurbs.get({1, 0}).get({2, 0}), 0.0), "Nurbs P=2,N2");
  test.check(eq(dN_Nurbs.get({1, 0}).get({0, 1}), -5.0876033057851231), "Nurbs P=2,N3");
  test.check(eq(dN_Nurbs.get({1, 0}).get({1, 1}), 3.1090909090909089), "Nurbs P=2,N4");
  test.check(eq(dN_Nurbs.get({1, 0}).get({2, 1}), 0.0), "Nurbs P=2,N5");
  test.check(eq(dN_Nurbs.get({1, 0}).get({0, 2}), -0.20082644628099172), "Nurbs P=2,N6");
  test.check(eq(dN_Nurbs.get({1, 0}).get({1, 2}), 0.090909090909090925), "Nurbs P=2,N7");
  test.check(eq(dN_Nurbs.get({1, 0}).get({2, 2}), 0.0), "Nurbs P=2,N8");

  // second derivative in u dir
  test.check(eq(dN_Nurbs.get({2, 0}).get({0, 0}), 1236.8386175807659),
             "Nurbs P=2,N0");  // check ansatzfunctions on boundaries
  test.check(eq(dN_Nurbs.get({2, 0}).get({1, 0}), -1441.6132231404956), "Nurbs P=2,N1");
  test.check(eq(dN_Nurbs.get({2, 0}).get({2, 0}), 98.454545454545439), "Nurbs P=2,N2");
  test.check(eq(dN_Nurbs.get({2, 0}).get({0, 1}), 260.38707738542439), "Nurbs P=2,N3");
  test.check(eq(dN_Nurbs.get({2, 0}).get({1, 1}), -170.71735537190079), "Nurbs P=2,N4");
  test.check(eq(dN_Nurbs.get({2, 0}).get({2, 1}), 11.054545454545453), "Nurbs P=2,N5");
  test.check(eq(dN_Nurbs.get({2, 0}).get({0, 2}), 10.278437265214125), "Nurbs P=2,N6");
  test.check(eq(dN_Nurbs.get({2, 0}).get({1, 2}), -4.9917355371900829), "Nurbs P=2,N7");
  test.check(eq(dN_Nurbs.get({2, 0}).get({2, 2}), 0.30909090909090914), "Nurbs P=2,N8");

  // third derivative in u dir
  test.check(eq(dN_Nurbs.get({3, 0}).get({0, 0}), -94449.494433440283),
             "Nurbs P=2,N0");  // check ansatzfunctions on boundaries
  test.check(eq(dN_Nurbs.get({3, 0}).get({1, 0}), 110086.82794891056), "Nurbs P=2,N1");
  test.check(eq(dN_Nurbs.get({3, 0}).get({2, 0}), -7518.3471074380141), "Nurbs P=2,N2");
  test.check(eq(dN_Nurbs.get({3, 0}).get({0, 1}), -19884.104091250589), "Nurbs P=2,N3");
  test.check(eq(dN_Nurbs.get({3, 0}).get({1, 1}), 13036.598046581514), "Nurbs P=2,N4");
  test.check(eq(dN_Nurbs.get({3, 0}).get({2, 1}), -844.16528925619821), "Nurbs P=2,N5");
  test.check(eq(dN_Nurbs.get({3, 0}).get({0, 2}), -784.89884570726042), "Nurbs P=2,N6");
  test.check(eq(dN_Nurbs.get({3, 0}).get({1, 2}), 381.18707738542452), "Nurbs P=2,N7");
  test.check(eq(dN_Nurbs.get({3, 0}).get({2, 2}), -23.603305785123968), "Nurbs P=2,N8");

  // fourth derivative in u dir
  test.check(eq(dN_Nurbs.get({4, 0}).get({0, 0}), 9616675.7968593743),
             "Nurbs P=2,N0");  // check ansatzfunctions on boundaries
  test.check(eq(dN_Nurbs.get({4, 0}).get({1, 0}), -11208840.663889075), "Nurbs P=2,N1");
  test.check(eq(dN_Nurbs.get({4, 0}).get({2, 0}), 765504.432757325), "Nurbs P=2,N2");
  test.check(eq(dN_Nurbs.get({4, 0}).get({0, 1}), 2024563.3256546052), "Nurbs P=2,N3");
  test.check(eq(dN_Nurbs.get({4, 0}).get({1, 1}), -1327362.7101973905), "Nurbs P=2,N4");
  test.check(eq(dN_Nurbs.get({4, 0}).get({2, 1}), 85951.374906085635), "Nurbs P=2,N5");
  test.check(eq(dN_Nurbs.get({4, 0}).get({0, 2}), 79916.973381102871), "Nurbs P=2,N6");
  test.check(eq(dN_Nurbs.get({4, 0}).get({1, 2}), -38811.775151970498), "Nurbs P=2,N7");
  test.check(eq(dN_Nurbs.get({4, 0}).get({2, 2}), 2403.2456799398947), "Nurbs P=2,N8");

  // fifth derivative in u dir
  test.check(eq(dN_Nurbs.get({5, 0}).get({0, 0}), -1223940555.9639204),
             "Nurbs P=2,N0");  // check ansatzfunctions on boundaries
  test.check(eq(dN_Nurbs.get({5, 0}).get({1, 0}), 1426579720.8586094), "Nurbs P=2,N1");
  test.check(eq(dN_Nurbs.get({5, 0}).get({2, 0}), -97427836.896386802), "Nurbs P=2,N2");
  test.check(eq(dN_Nurbs.get({5, 0}).get({0, 1}), -257671695.99240425), "Nurbs P=2,N3");
  test.check(eq(dN_Nurbs.get({5, 0}).get({1, 1}), 168937072.20694059), "Nurbs P=2,N4");
  test.check(eq(dN_Nurbs.get({5, 0}).get({2, 1}), -10939265.897138171), "Nurbs P=2,N5");
  test.check(eq(dN_Nurbs.get({5, 0}).get({0, 2}), -10171251.15759491), "Nurbs P=2,N6");
  test.check(eq(dN_Nurbs.get({5, 0}).get({1, 2}), 4939680.4738871539), "Nurbs P=2,N7");
  test.check(eq(dN_Nurbs.get({5, 0}).get({2, 2}), -305867.63199235022), "Nurbs P=2,N8");

  // first derivative in v dir
  test.check(eq(dN_Nurbs.get({0, 1}).get({0, 0}), -1.609504132231405),
             "Nurbs P=2,N0");  // check ansatzfunctions on boundaries
  test.check(eq(dN_Nurbs.get({0, 1}).get({1, 0}), 0.0), "Nurbs P=2,N1");
  test.check(eq(dN_Nurbs.get({0, 1}).get({2, 0}), 0.0), "Nurbs P=2,N2");
  test.check(eq(dN_Nurbs.get({0, 1}).get({0, 1}), 1.479338842975206), "Nurbs P=2,N3");
  test.check(eq(dN_Nurbs.get({0, 1}).get({1, 1}), 0.0), "Nurbs P=2,N4");
  test.check(eq(dN_Nurbs.get({0, 1}).get({2, 1}), 0.0), "Nurbs P=2,N5");
  test.check(eq(dN_Nurbs.get({0, 1}).get({0, 2}), 0.1301652892561984), "Nurbs P=2,N6");
  test.check(eq(dN_Nurbs.get({0, 1}).get({1, 2}), 0.0), "Nurbs P=2,N7");
  test.check(eq(dN_Nurbs.get({0, 1}).get({2, 2}), 0.0), "Nurbs P=2,N8");

  // second derivative in v dir
  test.check(eq(dN_Nurbs.get({0, 2}).get({0, 0}), 3.380916604057099),
             "Nurbs P=2,N0");  // check ansatzfunctions on boundaries
  test.check(eq(dN_Nurbs.get({0, 2}).get({1, 0}), 0.0), "Nurbs P=2,N1");
  test.check(eq(dN_Nurbs.get({0, 2}).get({2, 0}), 0.0), "Nurbs P=2,N2");
  test.check(eq(dN_Nurbs.get({0, 2}).get({0, 1}), -4.507888805409466), "Nurbs P=2,N3");
  test.check(eq(dN_Nurbs.get({0, 2}).get({1, 1}), 0.0), "Nurbs P=2,N4");
  test.check(eq(dN_Nurbs.get({0, 2}).get({2, 1}), 0.0), "Nurbs P=2,N5");
  test.check(eq(dN_Nurbs.get({0, 2}).get({0, 2}), 1.126972201352367), "Nurbs P=2,N6");
  test.check(eq(dN_Nurbs.get({0, 2}).get({1, 2}), 0.0), "Nurbs P=2,N7");
  test.check(eq(dN_Nurbs.get({0, 2}).get({2, 2}), 0.0), "Nurbs P=2,N8");

  // third derivative in v dir
  test.check(eq(dN_Nurbs.get({0, 3}).get({0, 0}), -9.220681647428448),
             "Nurbs P=2,N0");  // check ansatzfunctions on boundaries
  test.check(eq(dN_Nurbs.get({0, 3}).get({1, 0}), 0.0), "Nurbs P=2,N1");
  test.check(eq(dN_Nurbs.get({0, 3}).get({2, 0}), 0.0), "Nurbs P=2,N2");
  test.check(eq(dN_Nurbs.get({0, 3}).get({0, 1}), 12.29424219657127), "Nurbs P=2,N3");
  test.check(eq(dN_Nurbs.get({0, 3}).get({1, 1}), 0.0), "Nurbs P=2,N4");
  test.check(eq(dN_Nurbs.get({0, 3}).get({2, 1}), 0.0), "Nurbs P=2,N5");
  test.check(eq(dN_Nurbs.get({0, 3}).get({0, 2}), -3.073560549142818), "Nurbs P=2,N6");
  test.check(eq(dN_Nurbs.get({0, 3}).get({1, 2}), 0.0), "Nurbs P=2,N7");
  test.check(eq(dN_Nurbs.get({0, 3}).get({2, 2}), 0.0), "Nurbs P=2,N8");

  // fourth derivative in v dir
  test.check(eq(dN_Nurbs.get({0, 4}).get({0, 0}), 33.52975144519434),
             "Nurbs P=2,N0");  // check ansatzfunctions on boundaries
  test.check(eq(dN_Nurbs.get({0, 4}).get({1, 0}), 0.0), "Nurbs P=2,N1");
  test.check(eq(dN_Nurbs.get({0, 4}).get({2, 0}), 0.0), "Nurbs P=2,N2");
  test.check(eq(dN_Nurbs.get({0, 4}).get({0, 1}), -44.70633526025914), "Nurbs P=2,N3");
  test.check(eq(dN_Nurbs.get({0, 4}).get({1, 1}), 0.0), "Nurbs P=2,N4");
  test.check(eq(dN_Nurbs.get({0, 4}).get({2, 1}), 0.0), "Nurbs P=2,N5");
  test.check(eq(dN_Nurbs.get({0, 4}).get({0, 2}), 11.17658381506479), "Nurbs P=2,N6");
  test.check(eq(dN_Nurbs.get({0, 4}).get({1, 2}), 0.0), "Nurbs P=2,N7");
  test.check(eq(dN_Nurbs.get({0, 4}).get({2, 2}), 0.0), "Nurbs P=2,N8");

  // fifth derivative in v dir
  test.check(eq(dN_Nurbs.get({0, 5}).get({0, 0}), -152.4079611145197),
             "Nurbs P=2,N0");  // check ansatzfunctions on boundaries
  test.check(eq(dN_Nurbs.get({0, 5}).get({1, 0}), 0.0), "Nurbs P=2,N1");
  test.check(eq(dN_Nurbs.get({0, 5}).get({2, 0}), 0.0), "Nurbs P=2,N2");
  test.check(eq(dN_Nurbs.get({0, 5}).get({0, 1}), 203.2106148193597), "Nurbs P=2,N3");
  test.check(eq(dN_Nurbs.get({0, 5}).get({1, 1}), 0.0), "Nurbs P=2,N4");
  test.check(eq(dN_Nurbs.get({0, 5}).get({2, 1}), 0.0), "Nurbs P=2,N5");
  test.check(eq(dN_Nurbs.get({0, 5}).get({0, 2}), -50.80265370483993), "Nurbs P=2,N6");
  test.check(eq(dN_Nurbs.get({0, 5}).get({1, 2}), 0.0), "Nurbs P=2,N7");
  test.check(eq(dN_Nurbs.get({0, 5}).get({2, 2}), 0.0), "Nurbs P=2,N8");

  // 1,1 mixed derivative
  test.check(eq(dN_Nurbs.get({1, 1}).get({0, 0}), 66.39293764087149),
             "Nurbs P=2,N0");  // check ansatzfunctions on boundaries
  test.check(eq(dN_Nurbs.get({1, 1}).get({1, 0}), -51.50413223140495), "Nurbs P=2,N1");
  test.check(eq(dN_Nurbs.get({1, 1}).get({2, 0}), 0.0), "Nurbs P=2,N2");
  test.check(eq(dN_Nurbs.get({1, 1}).get({0, 1}), -39.5762584522915), "Nurbs P=2,N3");
  test.check(eq(dN_Nurbs.get({1, 1}).get({1, 1}), 26.62809917355371), "Nurbs P=2,N4");
  test.check(eq(dN_Nurbs.get({1, 1}).get({2, 1}), 0.0), "Nurbs P=2,N5");
  test.check(eq(dN_Nurbs.get({1, 1}).get({0, 2}), -3.676183320811419), "Nurbs P=2,N6");
  test.check(eq(dN_Nurbs.get({1, 1}).get({1, 2}), 1.735537190082645), "Nurbs P=2,N7");
  test.check(eq(dN_Nurbs.get({1, 1}).get({2, 2}), 0.0), "Nurbs P=2,N8");

  // 2,1 mixed derivative
  test.check(eq(dN_Nurbs.get({2, 1}).get({0, 0}), -4511.311932245063),
             "Nurbs P=2,N0");  // check ansatzfunctions on boundaries
  test.check(eq(dN_Nurbs.get({2, 1}).get({1, 0}), 4043.131480090156), "Nurbs P=2,N1");
  test.check(eq(dN_Nurbs.get({2, 1}).get({2, 0}), -193.1404958677686), "Nurbs P=2,N2");
  test.check(eq(dN_Nurbs.get({2, 1}).get({0, 1}), 1791.166723584455), "Nurbs P=2,N3");
  test.check(eq(dN_Nurbs.get({2, 1}).get({1, 1}), -1318.232907588279), "Nurbs P=2,N4");
  test.check(eq(dN_Nurbs.get({2, 1}).get({2, 1}), 94.67768595041321), "Nurbs P=2,N5");
  test.check(eq(dN_Nurbs.get({2, 1}).get({0, 2}), 178.898026091114), "Nurbs P=2,N6");
  test.check(eq(dN_Nurbs.get({2, 1}).get({1, 2}), -91.08940646130728), "Nurbs P=2,N7");
  test.check(eq(dN_Nurbs.get({2, 1}).get({2, 2}), 5.900826446280992), "Nurbs P=2,N8");

  // std::cout<<std::setprecision(16)<<std::endl;
  // std::cout<<dN_Nurbs.get({3,1}).get({0,0})<<std::endl;
  // std::cout<<dN_Nurbs.get({3,1}).get({1,0})<<std::endl;
  // std::cout<<dN_Nurbs.get({3,1}).get({2,0})<<std::endl;
  // std::cout<<dN_Nurbs.get({3,1}).get({0,1})<<std::endl;
  // std::cout<<dN_Nurbs.get({3,1}).get({1,1})<<std::endl;
  // std::cout<<dN_Nurbs.get({3,1}).get({2,1})<<std::endl;
  // std::cout<<dN_Nurbs.get({3,1}).get({0,2})<<std::endl;
  // std::cout<<dN_Nurbs.get({3,1}).get({1,2})<<std::endl;
  // std::cout<<dN_Nurbs.get({3,1}).get({2,2})<<std::endl;

  // 3,1 mixed derivative
  test.check(eq(dN_Nurbs.get({3, 1}).get({0, 0}), 430363.3606745686),
             "Nurbs P=2,N0");  // check ansatzfunctions on boundaries
  test.check(eq(dN_Nurbs.get({3, 1}).get({1, 0}), -408827.1566149851), "Nurbs P=2,N1");
  test.check(eq(dN_Nurbs.get({3, 1}).get({2, 0}), 21583.77160030052), "Nurbs P=2,N2");
  test.check(eq(dN_Nurbs.get({3, 1}).get({0, 1}), -118703.546081676), "Nurbs P=2,N3");
  test.check(eq(dN_Nurbs.get({3, 1}).get({1, 1}), 88813.60562803084), "Nurbs P=2,N4");
  test.check(eq(dN_Nurbs.get({3, 1}).get({2, 1}), -6462.50939143501), "Nurbs P=2,N5");
  test.check(eq(dN_Nurbs.get({3, 1}).get({0, 2}), -12947.75940540574), "Nurbs P=2,N6");
  test.check(eq(dN_Nurbs.get({3, 1}).get({1, 2}), 6609.384604876715), "Nurbs P=2,N7");
  test.check(eq(dN_Nurbs.get({3, 1}).get({2, 2}), -429.1510142749812), "Nurbs P=2,N8");
  return test;
}

#include <dune/grid/test/checkindexset.hh>
#include <dune/iga/gridcapabilities.hh>
void gridCheck() {
  TestSuite test;

  auto circle = makeCircularArc();
  circle.controlPoints.directGet(0).p[1] += 3;
  const auto patch = makeSurfaceOfRevolution(circle, {2.0, 0, 0}, {0, 1, 0}, 360.0);

  IGA::NURBSGrid<2UL, 3UL> grid(patch);
  grid.globalRefine(2);
  //  grid.globalRefineInDirection(0,2);
  auto gridView = grid.leafGridView();

  //  Dune::checkIndexSet(grid,gridView_,std::cout);
}

template <typename C>
bool checkIfFinite(const C& v) {
  for (auto& vi : v) {
    if constexpr (std::is_arithmetic_v<std::remove_cvref_t<decltype(vi)>>) {
      if (not std::isfinite(vi)) return false;
    } else {
      for (auto& vii : vi)
        if constexpr (std::is_arithmetic_v<std::remove_cvref_t<decltype(vii)>>) {
          if (not std::isfinite(vii)) return false;
        } else {
          for (auto& viii : vii)
            if (not std::isfinite(viii)) return false;
        }
    }
  }
  return true;
};

template <typename C>
bool checkIfZero(const C& v) {
  for (auto& vi : v) {
    if constexpr (std::is_arithmetic_v<std::remove_cvref_t<decltype(vi)>>) {
      if (Dune::FloatCmp::ne(vi, 0.0)) return false;
    } else {
      for (auto& vii : vi)
        if constexpr (std::is_arithmetic_v<std::remove_cvref_t<decltype(vii)>>) {
          if (Dune::FloatCmp::ne(vii, 0.0)) return false;
        } else {
          for (auto& viii : vii)
            if (Dune::FloatCmp::ne(viii, 0.0)) return false;
        }
    }
  }
  return true;
};

auto testPlate() {
  constexpr int gridDim                = 2;
  constexpr auto dimworld              = 2;
  const std::array<int, gridDim> order = {2, 2};
  TestSuite t;

  const std::array<std::vector<double>, gridDim> knotSpans = {{{0, 0, 0, 1, 1, 1}, {0, 0, 0, 1, 1, 1}}};

  using ControlPoint = Dune::IGA::NURBSPatchData<gridDim, dimworld>::ControlPointType;

  const std::vector<std::vector<ControlPoint>> controlPoints
      = {{{.p = {0, 0}, .w = 1}, {.p = {0.5, 0}, .w = 1}, {.p = {1, 0}, .w = 1}},
         {{.p = {0, 0.5}, .w = 1}, {.p = {0.5, 0.5}, .w = 1}, {.p = {1, 0.5}, .w = 1}},
         {{.p = {0, 1}, .w = 1}, {.p = {0.5, 1}, .w = 1}, {.p = {1, 1}, .w = 1}}};

  std::array<int, gridDim> dimsize = {(int)(controlPoints.size()), (int)(controlPoints[0].size())};

  auto controlNet = Dune::IGA::NURBSPatchData<gridDim, dimworld>::ControlPointNetType(dimsize, controlPoints);
  using Grid      = Dune::IGA::NURBSGrid<gridDim, dimworld>;

  Dune::IGA::NURBSPatchData<gridDim, dimworld> patchData;
  patchData.knotSpans     = knotSpans;
  patchData.degree        = order;
  patchData.controlPoints = controlNet;
  auto grid               = std::make_shared<Grid>(patchData);
  grid->globalRefine(0);
  auto gridView = grid->leafGridView();
  Dune::GeometryChecker<decltype(grid)> geometryChecker;
  geometryChecker.checkGeometry(gridView);
  Dune::checkIndexSet(*grid, gridView, std::cout);

  checkEntityLifetime(gridView, gridView.size(0));

  for (auto&& elegeo : elements(gridView) | std::views::transform([](const auto& ele) { return ele.geometry(); }))
    checkJacobians(elegeo);

  checkIterators(gridView);
  auto basis     = Dune::Functions::BasisFactory::makeBasis(gridView, gridView.impl().getPreBasis());
  auto localView = basis.localView();
  std::vector<Dune::FieldVector<double, 1>> N;
  std::vector<Dune::FieldVector<double, 1>> ddNi02;
  std::vector<Dune::FieldVector<double, 1>> ddNi20;
  std::vector<Dune::FieldVector<double, 1>> ddNi11;
  std::vector<Dune::FieldMatrix<double, 1, 2>> dN;
  for (auto& element : elements(gridView)) {
    localView.bind(element);
    const auto& fe     = localView.tree().finiteElement();
    auto& localBasis   = fe.localBasis();
    auto referenceEle  = referenceElement(element);
    auto geo           = element.geometry();
    auto localGeometry = referenceEle.template geometry<0>(0);
    for (int i = 0; i < localGeometry.corners(); ++i) {
      auto local  = localGeometry.corner(i);
      auto global = geo.global(local);
      auto J      = geo.jacobianTransposed(local);
      auto J2     = geo.impl().secondDerivativeOfPosition(local);

      t.check(checkIfFinite(global));
      t.check(checkIfFinite(J));
      t.check(checkIfZero(J2));  // J2 should be zero since the grid is linearly parametrized

      localBasis.evaluateFunction(local, N);
      localBasis.evaluateJacobian(local, dN);
      localBasis.partial({2, 0}, local, ddNi20);
      localBasis.partial({1, 1}, local, ddNi11);
      localBasis.partial({0, 2}, local, ddNi02);

      t.check(checkIfFinite(N));
      t.check(checkIfFinite(dN));
      t.check(checkIfFinite(ddNi20));
      t.check(checkIfFinite(ddNi11));
      t.check(checkIfFinite(ddNi02));
    }
  }
  t.subTest(checkUniqueEdges(gridView));
  return t;
}
#endif


auto testIbraReader()
{
  TestSuite t;

  std::shared_ptr<NURBSGrid<2,2>> grid = IbraReader<2, 2>::read("auxiliaryFiles/element.ibra");

  // Check n_ele = 1, n_vert = 4
  t.check(grid->size(0) == 1);
  t.check(grid->size(2) == 4);

  grid->globalRefine(1);

  // Check n_ele = 4, n_vert = 9 after refinement
  t.check(grid->size(0) == 4);
  t.check(grid->size(2) == 9);

  // Test degree (maybe test degree elevate)
  t.check(grid->leafGridView().impl().getPatchData().degree[0] == 1);
  t.check(grid->leafGridView().impl().getPatchData().degree[1] == 1);

  // Enumerate elements and check position of centers
  auto gV = grid->leafGridView();
  std::vector<FieldVector<double, 2>> expectedElementCenters{{0.25, 0.25}, {0.75, 0.25}, {0.25, 0.75}, {0.75, 0.75}};
  const auto& indexSet = grid->leafGridView().indexSet();
  for (auto& ele : elements(gV))
    t.check(ele.geometry().center() == expectedElementCenters[indexSet.index(ele)]);

  // Test shell structure, no trim functionality right now
  std::shared_ptr<NURBSGrid<2,3>> grid3D = IbraReader<2, 3>::read("auxiliaryFiles/schale.ibra");
  grid3D->globalRefine(2);
  VTKWriter<NURBSGrid<2,3>::GridView> vtkWriter(grid3D->leafGridView());
  vtkWriter.write("grid");

  return t;
}

std::array<int, 3> getAmountOfTrimFlags(const auto& gridView) {
  int trimmedCounter {0};
  int emptyCounter {0};
  int fullCounter {0};
  for (auto& ele : elements(gridView))
    switch (ele.impl().getTrimFlag()) {
      case ElementTrimFlag::full:
        fullCounter++;
        break;
      case ElementTrimFlag::empty:
        emptyCounter++;
        break;
      case ElementTrimFlag::trimmed:
        trimmedCounter++;
        break;
    }

  return {trimmedCounter, emptyCounter, fullCounter};
}

auto testTrimImpactWithRefinement() {
  TestSuite t;

  // Setze Parameters auf Standard, falls hier was geändert wird, werden wohl einige der Tests hier nicht durchlaufen
  Dune::IGA::Utilities::setStandardParameters();

  // O refinement, 1 trimmed
  std::shared_ptr<NURBSGrid<2,2>> grid = IbraReader<2, 2>::read("auxiliaryFiles/element_trim.ibra");

  auto trimFlagCounter1 = getAmountOfTrimFlags(grid->leafGridView());
  t.check(trimFlagCounter1[0] == 1);
  t.check(trimFlagCounter1[1] == 0);
  t.check(trimFlagCounter1[2] == 0);

  auto recoGridView = grid->getReconstructedGridViewForTrimmedElement(0);
  t.check(recoGridView.has_value());

  // 1 refinement: 3 trimmed, 0 empty, 1 full
  grid->globalRefine(1);

  auto trimFlagCounter2 = getAmountOfTrimFlags(grid->leafGridView());
  t.check(trimFlagCounter2[0] == 3);
  t.check(trimFlagCounter2[1] == 0);
  t.check(trimFlagCounter2[2] == 1);

  // 2 refinement: 6 trimmed, 2 empty, 8 full
  grid->globalRefine(1);
  auto trimFlagCounter3 = getAmountOfTrimFlags(grid->leafGridView());

  t.check(trimFlagCounter3[0] == 6);
  t.check(trimFlagCounter3[1] == 2);
  t.check(trimFlagCounter3[2] == 8);

  // Print Grid → ultimativer Test für ein getrimmtes Element, sollte nur die full und getrimmten Elemente zeichnen
  // Dune::printGrid((*grid), MPIHelper::instance());


  return t;
}



auto testPatchGeometryCurve() {
  TestSuite t;

  const auto dim      = 1;
  const auto dimworld = 2;

  const std::array<int, dim> order                     = {3};
  const std::array<std::vector<double>, dim> knotSpans = {{{0, 0, 0, 0, 1, 1, 1, 1}}};

  using ControlPoint = Dune::IGA::NURBSPatchData<dim, dimworld>::ControlPointType;

  const std::vector<ControlPoint> controlPoints
      = {{.p = {-4, -4}, .w = 1},
         {.p = {-3, 2.8}, .w = 2.5},
         {.p = {2, -4}, .w = 1},
         {.p = {4, 4}, .w = 1} };

  std::array<int, dim> dimsize = {static_cast<int>(controlPoints.size())};
  auto controlNet              = Dune::IGA::NURBSPatchData<dim, dimworld>::ControlPointNetType(dimsize, controlPoints);

  Dune::IGA::NURBSPatchData<dim, dimworld> patchData;
  patchData.knotSpans     = knotSpans;
  patchData.degree        = order;
  patchData.controlPoints = controlNet;

  // Make Geometry
  NURBSPatchGeometry<dim, dimworld> geometry(std::make_shared<Dune::IGA::NURBSPatchData<dim, dimworld>>(patchData));

  auto p0 = geometry.global({0.0});
  t.check(Dune::FloatCmp::eq(p0, {-4, -4}));

  auto p1 = geometry.global({0.5});
  t.check(Dune::FloatCmp::eq(p1, {-1.32, 0.72}));

  auto p2 = geometry.global({1});
  t.check(Dune::FloatCmp::eq(p2, {4, 4}));

  auto p3 = geometry.global({0.25});
  t.check(Dune::FloatCmp::eq(p3, {-2.7607655502392343, 0.4688995215311005}));

  // Test Operator ()
  auto p4 = geometry({0.4});
  t.check(Dune::FloatCmp::eq(p4, {-1.9854368932038828, 0.7669902912621357}));

  // Check derivative
  auto jc0 = geometry.jacobianTransposed({0});
  t.check(Dune::FloatCmp::eq(jc0[0], {7.5, 51}));

  auto jc1 = geometry.jacobianTransposed({0.5});
  t.check(Dune::FloatCmp::eq(jc1[0], {7.4496, -0.9216}));

  // Check local function
  auto u0 = geometry.local({-4, -4});
  t.check(Dune::FloatCmp::eq(u0, {0}));

  auto u1 = geometry.local({-1.32, 0.72});
  t.check(Dune::FloatCmp::eq(u1, {0.5}));

  // geomdl reports 13.230641820866644 for the length of the curve. The volume function approaches this value,
  // if you use a lot of gauß-points
  auto len = geometry.volume();

  // Check corners
  t.check(geometry.corners() == 2);
  std::array<FieldVector<double, 2>, 2> expectedCorners{{
      FieldVector<double, 2>{-4, -4},
      FieldVector<double, 2>{4, 4}
  }};
  for (int i = 0; i < 2; ++i)
    t.check(Dune::FloatCmp::eq(geometry.corner(i), expectedCorners[i]));


  return t;
}

auto testPatchGeometrySurface() {
  TestSuite t;

  const auto dim                   = 2;
  const auto dimworld              = 3;
  const std::array<int, dim> order = {2, 2};

  const std::array<std::vector<double>, dim> knotSpans = {{{0, 0, 0, 1, 1, 1}, {0, 0, 0, 1, 1, 1}}};

  using ControlPoint = Dune::IGA::NURBSPatchData<dim, dimworld>::ControlPointType;

  const std::vector<std::vector<ControlPoint>> controlPoints
      = {{{.p = {0, 0, 1}, .w = 1}, {.p = {1, 0, 1}, .w = 1}, {.p = {2, 0, 2}, .w = 1}},
         {{.p = {0, 1, 0}, .w = 1}, {.p = {1, 1, 0}, .w = 1}, {.p = {2, 1, 0}, .w = 1}},
         {{.p = {0, 2, 1}, .w = 1}, {.p = {1, 2, 2}, .w = 1}, {.p = {2, 2, 2}, .w = 1}}};

  std::array<int, dim> dimsize = {static_cast<int>(controlPoints.size()), static_cast<int>(controlPoints[0].size())};

  auto controlNet = Dune::IGA::NURBSPatchData<dim, dimworld>::ControlPointNetType(dimsize, controlPoints);

  Dune::IGA::NURBSPatchData<dim, dimworld> patchData;
  patchData.knotSpans     = knotSpans;
  patchData.degree        = order;
  patchData.controlPoints = controlNet;

  // Make Geometry
  NURBSPatchGeometry<dim, dimworld> geometry(std::make_shared<Dune::IGA::NURBSPatchData<dim, dimworld>>(patchData));

  auto p1 = geometry.global(FieldVector<double, 2>{0.5, 0.5});
  t.check(Dune::FloatCmp::eq(p1, {1.0, 1.0, 0.75}));

  auto p2 = geometry.global(FieldVector<double, 2>{0, 0});
  t.check(Dune::FloatCmp::eq(p2, {0, 0, 1}));

  auto p3 = geometry.global(FieldVector<double, 2>{0, 1});
  t.check(Dune::FloatCmp::eq(p3, {2, 0, 2}));

  // Check derivative
  auto jc1 = geometry.jacobianTransposed({0.5, 0.5});
  t.check(Dune::FloatCmp::eq(jc1[0], {0.0, 2.0, 0.5}));
  t.check(Dune::FloatCmp::eq(jc1[1], {2.0, 0.0, 0.5}));

  // Check local function
  auto u1 = geometry.local({1.0, 1.0, 0.75});
  t.check(Dune::FloatCmp::eq(u1, {0.5, 0.5}));

  auto u2 = geometry.local({2, 0, 2});
  t.check(Dune::FloatCmp::eq(u2, {0, 1}));

  // Check corners
  t.check(geometry.corners() == 4);

  std::array<FieldVector<double, 3>, 4> expectedCorners{{
      FieldVector<double, 3>{0, 0, 1},
      FieldVector<double, 3>{0, 2, 1},
      FieldVector<double, 3>{2, 0, 2},
      FieldVector<double, 3>{2, 2, 2}
  }};
  for (int i = 0; i < 4; ++i)
    t.check(Dune::FloatCmp::eq(geometry.corner(i), expectedCorners[i]));

  // Check domain
  t.check(Dune::FloatCmp::eq(geometry.domain()[0][0], 0.0));
  t.check(Dune::FloatCmp::eq(geometry.domain()[0][1], 1.0));

  // Check domain midpoint
  t.check(Dune::FloatCmp::eq(geometry.domainMidPoint()[0], 0.5));

  return t;
}

int main(int argc, char** argv) try {
  // Initialize MPI, if necessary
  MPIHelper::instance(argc, argv);
  TestSuite t;

<<<<<<< HEAD
  t.subTest(testIbraReader());
  t.subTest(testTrimImpactWithRefinement());

#if 0
=======
  t.subTest(testPatchGeometryCurve());
  t.subTest(testPatchGeometrySurface());

>>>>>>> 0f1db6ef
  t.subTest(test3DGrid());
  t.subTest(testNURBSGridCurve());
  t.subTest(testPlate());
  testNurbsGridCylinder();
  t.subTest(testTorusGeometry());

  t.subTest(testNurbsBasis());

  gridCheck();
  t.subTest(testBsplineBasisFunctions());

#endif

  return 0;
} catch (Dune::Exception& e) {
  std::cerr << "Dune reported error: " << e << std::endl;
}<|MERGE_RESOLUTION|>--- conflicted
+++ resolved
@@ -47,11 +47,7 @@
 using namespace Dune;
 using namespace Dune::IGA;
 
-<<<<<<< HEAD
 #if 0
-=======
-
->>>>>>> 0f1db6ef
 template <typename T, int worldDim, int Items>
 struct Compare {
   constexpr bool operator()(const std::array<FieldVector<double, worldDim>, Items>& lhs,
@@ -1271,16 +1267,14 @@
   MPIHelper::instance(argc, argv);
   TestSuite t;
 
-<<<<<<< HEAD
+  t.subTest(testPatchGeometryCurve());
+  t.subTest(testPatchGeometrySurface());
+
+
   t.subTest(testIbraReader());
   t.subTest(testTrimImpactWithRefinement());
 
 #if 0
-=======
-  t.subTest(testPatchGeometryCurve());
-  t.subTest(testPatchGeometrySurface());
-
->>>>>>> 0f1db6ef
   t.subTest(test3DGrid());
   t.subTest(testNURBSGridCurve());
   t.subTest(testPlate());
