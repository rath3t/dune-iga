// -*- tab-width: 4; indent-tabs-mode: nil; c-basic-offset: 2 -*-
// vi: set et ts=4 sw=2 sts=2:
#ifdef HAVE_CONFIG_H
#  include "config.h"
#endif

#include <iostream>

#include <dune/common/exceptions.hh>
#include <dune/common/float_cmp.hh>
#include <dune/common/fvector.hh>
#include <dune/common/parallel/mpihelper.hh>
#include <dune/common/test/testsuite.hh>
#include <dune/functions/functionspacebases/flatmultiindex.hh>
#include <dune/functions/functionspacebases/powerbasis.hh>
#include <dune/functions/functionspacebases/test/basistest.hh>
#include <dune/grid/io/file/vtk/subsamplingvtkwriter.hh>
#include <dune/grid/test/checkentitylifetime.hh>
#include <dune/grid/test/checkgeometry.hh>
//#include <dune/grid/test/checkidset.hh>
//#include <dune/grid/test/checkindexset.hh>
#include <dune/grid/test/checkiterators.hh>
#include <dune/grid/test/checkjacobians.hh>
//template <class Grid, class IdSet>
//void checkIdSet ( const Grid &grid, const IdSet& idSet);
#include <dune/grid/test/gridcheck.hh>

#include <dune/iga/dunelinearalgebratraits.hh>
#include <dune/iga/gridcapabilities.hh>
#include <dune/iga/nurbsbasis.hh>
#include <dune/iga/nurbsgrid.hh>
#include <dune/iga/nurbspatch.hh>

using namespace Dune;
using namespace Dune::IGA;

void testNURBSGridCurve() {
  ////////////////////////////////////////////////////////////////
  //  Second test
  //  A B-Spline curve of dimWorld 3
  ////////////////////////////////////////////////////////////////

  // parameters
  int subSampling = 80;

  const auto dim      = 1;
  const auto dimworld = 3;

  const std::array<int, dim> order                     = {3};
  const std::array<std::vector<double>, dim> knotSpans = {{{0, 0, 0,0, 1, 3, 4, 4,4, 5,5, 5, 5}}};
  //  const std::array<std::vector<double>, dim> knotSpans = {{{ 0, 0, 1,1}}};
  using ControlPoint = Dune::IGA::NURBSPatchData<dim, dimworld>::ControlPointType;

  const std::vector<ControlPoint> controlPoints
      = {{.p = {1, 3, 4}, .w = 1}, {.p = {2, 2, 2}, .w = 3}, {.p = {3, 4, 5}, .w = 1}, {.p = {5, 1, 7}, .w = 2}, {.p = {4, 7, 2}, .w = 1},
         {.p = {8, 6, 2}, .w = 1}, {.p = {2, 9, 9}, .w = 7}, {.p = {1, 4, 3}, .w = 1}, {.p = {1, 7, 1}, .w = 5}};

  std::array<int, dim> dimsize = {static_cast<int>(controlPoints.size())};
  auto controlNet               = Dune::IGA::NURBSPatchData<dim, dimworld>::ControlPointNetType(dimsize, controlPoints);

  Dune::IGA::NURBSPatchData<dim, dimworld> patchData;
  patchData.knotSpans = knotSpans;
  patchData.degree            = order;
  patchData.controlPoints = controlNet;
  auto additionalKnots        = std::vector<double>(2);
  additionalKnots[0] = 0.5;
  additionalKnots[1] = 3.5;
  patchData = knotRefinement<dim>(patchData, additionalKnots, 0);
  patchData= degreeElevate(patchData,0,1);


  IGA::NURBSGrid<dim, dimworld> grid(patchData);
  grid.globalRefine(3);
  auto gridView        = grid.leafGridView();
  const auto& indexSet = gridView.indexSet();

  Dune::RefinementIntervals refinementIntervals1(subSampling);
  SubsamplingVTKWriter<decltype(gridView)> vtkWriter(gridView, refinementIntervals1);
  //  vtkWriter.write("NURBSGridTest-CurveNewFineResample");
  vtkWriter.write("NURBSGridTest-CurveNewFineResample-R");
//  vtkWriter.write("NURBSGridTest-CurveNewFineResample_knotRefine");
  gridcheck(grid);
}

void testNURBSGridSurface() {
  int subSampling = 10;

  //////////////////////////////////////////////////////////////
  // Create a 2d NURBS surface in 3d
  //////////////////////////////////////////////////////////////

  const auto dim                   = 2;
  const auto dimworld              = 3;
  const std::array<int, dim> order = {2, 2};

  const std::array<std::vector<double>, dim> knotSpans = {{{0, 0, 0, 1, 1, 1}, {0, 0, 0, 1, 1, 1}}};
  //  const std::vector<std::vector<FieldVector<double, dimworld> > > controlPointsold
  //      = {{{0, 0, 1}, {1, 0, 1}, {2, 0, 2}}, {{0, 1, 0}, {1, 1, 0}, {2, 1, 0}}, {{0, 2, 1}, {1, 2, 2}, {2, 2, 2}}};
  using ControlPoint = Dune::IGA::NURBSPatchData<dim, dimworld>::ControlPointType;

  const std::vector<std::vector<ControlPoint>> controlPoints
      = {{{.p = {0, 0, 1}, .w = 2}, {.p = {1, 0, 1}, .w = 2}, {.p = {2, 0, 2}, .w = 1}},
         {{.p = {0, 1, 0}, .w = 1}, {.p = {1, 1, 0}, .w = 4}, {.p = {2, 1, 0}, .w = 1}},
         {{.p = {0, 2, 1}, .w = 1}, {.p = {1, 2, 2}, .w = 2}, {.p = {2, 2, 2}, .w = 4}}};

  std::array<int, dim> dimsize = {static_cast<int>(controlPoints.size()), static_cast<int>(controlPoints[0].size())};

  auto controlNet = Dune::IGA::NURBSPatchData<dim, dimworld>::ControlPointNetType(dimsize, controlPoints);

  Dune::IGA::NURBSPatchData<dim, dimworld> patchData;
  patchData.knotSpans = knotSpans;
  patchData.degree            = order;
  patchData.controlPoints = controlNet;
  IGA::NURBSGrid<dim, dimworld> grid(patchData);
  auto gridView        = grid.leafGridView();
  const auto& indexSet = gridView.indexSet();

  Dune::RefinementIntervals refinementIntervals1(subSampling);
  SubsamplingVTKWriter<decltype(gridView)> vtkWriter(gridView, refinementIntervals1);
  vtkWriter.write("NURBSGridTest-Surface");
}

void test3DGrid() {
  constexpr std::size_t dim               = 3;
  constexpr std::size_t dimworld          = 3;
  const std::array<int, dim> order = {2, 2, 2};
  // quarter cylindrical hyperSurface
  const double lx = 2;
  const double ly = 1;
  const double lz = 1;

  using ControlPoint = Dune::IGA::NURBSPatchData<dim, dimworld>::ControlPointType;
  Dune::IGA::NURBSPatchData<dim, dimworld> nurbsPatchData;
  nurbsPatchData.knotSpans = {{{0, 0, 0, 1, 1, 1}, {0, 0, 0, 1, 1, 1}, {0, 0, 0, 1, 1, 1}}};

  std::vector<std::vector<std::vector<ControlPoint>>> controlp;
  std::array<int, dim> dimSize = {3, 3, 3};
  for (int i = 0; i < dimSize[0]; ++i) {
    controlp.emplace_back();
    for (int j = 0; j < dimSize[1]; ++j) {
      controlp[i].emplace_back();
      for (int k = 0; k < dimSize[2]; ++k) {
        controlp[i][j].push_back({.p = {i * i * lx / (dimSize[0] - 1) + 1, 2 * i * j * k * ly / (dimSize[1] - 1) + (k + 1) + (j + 1),
                                        k * k * lz / (dimSize[2] - 1)},
                                  .w = 1});
      }
    }
  }

  nurbsPatchData.controlPoints = MultiDimensionNet(dimSize, controlp);
  nurbsPatchData.degree        = order;

  auto additionalKnots        = std::vector<double>(2);
  additionalKnots[0] = 0.1;
  additionalKnots[1] = 0.3;
//  additionalKnots[2] = 0.6;
//  additionalKnots[1] = 3.5;
  nurbsPatchData = knotRefinement<dim>(nurbsPatchData, additionalKnots, 2);
//  nurbsPatchData = degreeElevate(nurbsPatchData,0,1);
  nurbsPatchData = degreeElevate(nurbsPatchData,1,2);
//  nurbsPatchData = degreeElevate(nurbsPatchData,2,1);
  IGA::NURBSGrid<3,3> grid(nurbsPatchData);
  grid.globalRefine(1);
//  gridcheck(grid);
//  grid.globalRefineInDirection(0,1);
//  gridcheck(grid);
//  grid.globalRefineInDirection(1,2);
//  gridcheck(grid);
  grid.globalRefineInDirection(2,3);
//  gridcheck(grid);

  auto gridView = grid.leafGridView();

  const int subSampling = 10;
  Dune::RefinementIntervals refinementIntervals1(subSampling);
  SubsamplingVTKWriter vtkWriter(gridView, refinementIntervals1);
  vtkWriter.write("NURBSGridTest-Solid2");

  TestSuite test;
  Dune::GeometryChecker<decltype(grid)> geometryChecker;
//  geometryChecker.checkGeometry(gridView);
  Dune::checkIndexSet(grid, gridView, std::cout);

  checkEntityLifetime(gridView, gridView.size(0));

  for (auto&& elegeo : elements(gridView) | std::views::transform([](const auto& ele) { return ele.geometry(); }))
    checkJacobians(elegeo);

  checkIterators(gridView);
}

void testFactory(){
  constexpr auto dim               = 2UL;
  constexpr auto dimworld          = 3UL;
  const std::array<int, dim> order = {2, 1};
  constexpr double invsqr2         = 1.0 / std::sqrt(2.0);
  // quarter cylindrical surface
  const double l   = 10;
  const double rad = 5;
  //  const std::array<std::vector<double>, dim> knotSpans = {{{0, 0, 0,0.5, 1, 1, 1}, {0, 0, 1, 1}}};

  Dune::IGA::NURBSPatchData<dim, dimworld> nurbsPatchData;
  nurbsPatchData.knotSpans = {{{0, 0, 0, 1, 1, 1}, {0, 0, 1, 1}}};

  using ControlPoint = Dune::IGA::NURBSPatchData<dim, dimworld>::ControlPointType;
  const std::vector<std::vector<ControlPoint>> controlPoints
      = {{{.p = {0, 0, rad}, .w = 1}, {.p = {0, l, rad}, .w = 1}},
         {{.p = {rad, 0, rad}, .w = invsqr2}, {.p = {rad, l, rad}, .w = invsqr2}},
         //          {{.p = {rad*2, 0,   0}, .w =       1},  {.p = {rad*2, l*2,   0}, .w = 1     }},
         {{.p = {rad, 0, 0}, .w = 1}, {.p = {rad, l, 0}, .w = 1}}};

  std::array<int, dim> dimsize = {static_cast<int>(controlPoints.size()), static_cast<int>(controlPoints[0].size())};
  nurbsPatchData.controlPoints =  Dune::IGA::NURBSPatchData<dim, dimworld>::ControlPointNetType(dimsize, controlPoints);
  nurbsPatchData.degree        =  order;




//    IGA::GridFactory<2UL,3UL> gridFactory;
//    gridFactory.insert(nurbsPatchData,linesIndices(0,1,2,3),gluedat(0,1)
//
//    auto grid = gridFactory.createGrid();


};

void testTorusGeometry() {

  const double R      = 2.0;
  const double r      = 1.0;
  auto circle         = makeCircularArc(r);
  auto nurbsPatchData = makeSurfaceOfRevolution(circle, {R, 0, 0}, {0, 1, 0}, 360.0);
  nurbsPatchData = degreeElevate(nurbsPatchData,0,1);
  nurbsPatchData = degreeElevate(nurbsPatchData,1,2);
  auto additionalKnots        = std::vector<double>(1);
  additionalKnots[0] = 0.1;
  nurbsPatchData = knotRefinement<2>(nurbsPatchData, additionalKnots, 1);

  IGA::NURBSGrid<2,3> grid(nurbsPatchData);
  grid.globalRefine(1);
  grid.globalRefineInDirection(1, 1);
  grid.globalRefineInDirection(0, 2);

  auto gridView = grid.leafGridView();

  const int subSampling = 2;
  Dune::RefinementIntervals refinementIntervals1(subSampling);
  SubsamplingVTKWriter vtkWriter(gridView, refinementIntervals1);
  vtkWriter.write("NURBSGridTest-SurfaceRevolutionFLAT");

  TestSuite test;
  Dune::GeometryChecker<IGA::NURBSGrid<2UL, 3UL>> geometryChecker;
//  geometryChecker.checkGeometry(gridView);
  Dune::checkIndexSet(grid, gridView, std::cout);

  double area = 0.0;
  for (auto&& ele : elements(gridView)) {
    area += ele.geometry().volume();
  }
  const double pi                        = std::numbers::pi_v<double>;
  const double referenceTorusSurfaceArea = 4.0 * pi * pi * r * R;
  test.check(area - referenceTorusSurfaceArea < 1e-4, "The integrated area of the torus hyperSurface is wrong!");

  double gaussBonnet = 0.0;
<<<<<<< HEAD
  for (auto&& ele : elements(gridView)) {
    const auto rule = Dune::QuadratureRules<double, 2>::rule(ele.type(), (*std::ranges::max_element(nurbsPatchData.degree)));
=======
  for (auto& ele : elements(gridView)) {
    const auto rule = Dune::QuadratureRules<double, 2>::rule(ele.type(), 2*(*std::ranges::max_element(nurbsPatchData.degree)));
>>>>>>> 77959817
    for (auto& gp : rule) {
      const auto Kinc = ele.geometry().impl().gaussianCurvature(gp.position());
      const auto Kmax = 1 / (r * (R + r));
      const auto Kmin = -1 / (r * (R - r));
      test.check(Kinc < Kmax && Kinc > Kmin, "The Gaussian curvature should be within bounds");
      gaussBonnet += Kinc * gp.weight() * ele.geometry().integrationElement(gp.position());
    }
  }

  test.check(std::abs(gaussBonnet) < 1e-5, "Gauss-Bonnet theorem dictates a vanishing integrated Gaussian curvature for the torus!");
  checkEntityLifetime(gridView, gridView.size(0));

  for (auto&& elegeo : elements(gridView) | std::views::transform([](const auto& ele) { return ele.geometry(); }))
    checkJacobians(elegeo);

  checkIterators(gridView);

//  gridcheck(grid);
}

void testNURBSSurface() {
  // parameters
  int subSampling = 5;

  //////////////////////////////////////////////////////////////
  // Create a 2d NURBS surface in 3d
  //////////////////////////////////////////////////////////////

  const auto dim                    = 2UL;
  const auto dimworld               = 3UL;
  const std::array<int, dim> order = {2, 2};

  const std::array<std::vector<double>, dim> knotSpans = {{{0, 0, 0, 1, 1, 1}, {0, 0, 0, 1, 1, 1}}};
  using ControlPoint                                   = Dune::IGA::NURBSPatchData<dim, dimworld>::ControlPointType;

  const std::vector<std::vector<ControlPoint>> controlPoints
      = {{{.p = {0, 0, 1}, .w = 2}, {.p = {1, 0, 1}, .w = 2}, {.p = {2, 0, 2}, .w = 1}},
         {{.p = {0, 1, 0}, .w = 1}, {.p = {1, 1, 0}, .w = 4}, {.p = {2, 1, 0}, .w = 1}},
         {{.p = {0, 2, 1}, .w = 1}, {.p = {1, 2, 2}, .w = 2}, {.p = {2, 2, 2}, .w = 4}}};

  std::array<int, dim> dimsize = {static_cast<int>(controlPoints.size()), static_cast<int>(controlPoints[0].size())};
  //

  //  auto weightNet  = MultiDimensionNet<dim, double>(dimsize, weight);
  auto controlNet = Dune::IGA::NURBSPatchData<dim, dimworld>::ControlPointNetType(dimsize, controlPoints);

  IGA::NURBSPatch<dim, dimworld> patch(knotSpans, controlNet, order);

  TestSuite testSuite;
  testSuite.check(patch.size(0) == 1);
  testSuite.check(patch.size(1) == 4);
  testSuite.check(patch.size(2) == 9);
}

void testNURBSCurve() {
  // parameters
  unsigned int subSampling = 5;

  ////////////////////////////////////////////////////////////////
  //  Create a B-spline curve in 3d
  ////////////////////////////////////////////////////////////////

  const int dim      = 1;
  const int dimworld = 3;

  const std::array<int, dim> order                     = {2};
  const std::array<std::vector<double>, dim> knotSpans = {{{0, 0, 0, 1, 1, 2, 3, 4, 4, 5, 5, 5}}};

  using ControlPoint = Dune::IGA::NURBSPatchData<dim, dimworld>::ControlPointType;
  const std::vector<ControlPoint> controlPoints
      = {{.p = {1, 3, 4}, .w = 2}, {.p = {2, 2, 2}, .w = 2}, {.p = {3, 4, 5}, .w = 1}, {.p = {5, 1, 7}, .w = 1}, {.p = {4, 7, 2}, .w = 4},
         {.p = {8, 6, 2}, .w = 2}, {.p = {2, 9, 9}, .w = 1}, {.p = {1, 4, 3}, .w = 2}, {.p = {1, 7, 1}, .w = 4}};

  std::array<int, dim> dimsize = {static_cast<int>(controlPoints.size())};
  auto controlNet              = Dune::IGA::NURBSPatchData<dim, dimworld>::ControlPointNetType(dimsize, controlPoints);

  IGA::NURBSPatch<dim, dimworld> patch(knotSpans, controlNet, order);

  TestSuite testSuite;
  testSuite.check(patch.size(0) == 5);
  testSuite.check(patch.size(1) == controlPoints.size());
}

void testNurbsGridCylinder() {
  ////////////////////////////////////////////////////////////////
  //  First test
  //  A B-Spline surface of dimWorld 3
  ////////////////////////////////////////////////////////////////

  // parameters
  int subSampling = 1;

  //////////////////////////////////////////////////////////////
  // Create a 2d B-spline grid in 3d
  //////////////////////////////////////////////////////////////
  constexpr auto dim               = 2UL;
  constexpr auto dimworld          = 3UL;
  const std::array<int, dim> order = {2, 1};
  constexpr double invsqr2         = 1.0 / std::sqrt(2.0);
  // quarter cylindrical surface
  const double l   = 10;
  const double rad = 5;
  //  const std::array<std::vector<double>, dim> knotSpans = {{{0, 0, 0,0.5, 1, 1, 1}, {0, 0, 1, 1}}};
  const std::array<std::vector<double>, dim> knotSpans = {{{0, 0, 0, 1, 1, 1}, {0, 0, 1, 1}}};

  using ControlPoint = Dune::IGA::NURBSPatchData<dim, dimworld>::ControlPointType;
  const std::vector<std::vector<ControlPoint>> controlPoints
      = {{{.p = {0, 0, rad}, .w = 1}, {.p = {0, l, rad}, .w = 1}},
         {{.p = {rad, 0, rad}, .w = invsqr2}, {.p = {rad, l, rad}, .w = invsqr2}},
         //          {{.p = {rad*2, 0,   0}, .w =       1},  {.p = {rad*2, l*2,   0}, .w = 1     }},
         {{.p = {rad, 0, 0}, .w = 1}, {.p = {rad, l, 0}, .w = 1}}};

  std::array<int, dim> dimsize = {static_cast<int>(controlPoints.size()), static_cast<int>(controlPoints[0].size())};
  auto controlNet              = Dune::IGA::NURBSPatchData<dim, dimworld>::ControlPointNetType(dimsize, controlPoints);

  Dune::IGA::NURBSPatchData<dim, dimworld> patchData;
  patchData.knotSpans = knotSpans;
  patchData.degree            = order;
  patchData.controlPoints = controlNet;
  IGA::NURBSGrid<dim, dimworld> grid(patchData);
  grid.globalRefine(5);
  auto gridView        = grid.leafGridView();
  const auto& indexSet = gridView.indexSet();

  TestSuite testSuite;

  IGA::NURBSPatch<dim, dimworld> nurbsPatch(knotSpans, controlNet, order);

  testSuite.check(nurbsPatch.size(0) == 1);
  testSuite.check(nurbsPatch.size(1) == 4);
  testSuite.check(nurbsPatch.size(2) == 4);

  //! Test code for VTKWriter, please uncomment to inspect the remaining errors
  Dune::RefinementIntervals refinementIntervals1(subSampling);
  SubsamplingVTKWriter<decltype(gridView)> vtkWriter(gridView, refinementIntervals1);

  vtkWriter.write("ZylRefine");

  ////////////////////////////////////////////////////////////////
}

// template <int dim>
void testNurbsBasis() {
  ////////////////////////////////////////////////////////////////
  //  First test
  //  A B-Spline surface of dimWorld 3
  ////////////////////////////////////////////////////////////////

  // parameters
  int subSampling = 1;

  //////////////////////////////////////////////////////////////
  // Create a 2d B-spline grid in 3d
  //////////////////////////////////////////////////////////////
  constexpr auto dim               = 2UL;
  constexpr auto dimworld          = 3UL;
  const std::array<int, dim> order = {2, 1};
  constexpr double invsqr2         = 1.0 / std::sqrt(2.0);
  // quarter cylindrical surface
  const double l   = 10;
  const double rad = 5;
  //  const std::array<std::vector<double>, dim> knotSpans = {{{0, 0, 0,0.5, 1, 1, 1}, {0, 0, 1, 1}}};

  using ControlPoint = Dune::IGA::NURBSPatchData<dim, dimworld>::ControlPointType;
  Dune::IGA::NURBSPatchData<dim, dimworld> nurbsPatchData;
  nurbsPatchData.knotSpans = {{{0, 0, 0, 1, 1, 1}, {0, 0, 1, 1}}};

  nurbsPatchData.controlPoints = {{{.p = {0, 0, rad}, .w = 1}, {.p = {0, l, rad}, .w = 1}},
                                  {{.p = {rad, 0, rad}, .w = invsqr2}, {.p = {rad, l, rad}, .w = invsqr2}},
                                  //          {{.p = {rad*2, 0,   0}, .w =       1},  {.p = {rad*2, l*2,   0}, .w = 1     }},
                                  {{.p = {rad, 0, 0}, .w = 1}, {.p = {rad, l, 0}, .w = 1}}};
  nurbsPatchData.degree        = order;

  IGA::NURBSGrid<dim, dimworld> grid(nurbsPatchData);
  //  grid.globalRefine(1);
  grid.globalRefineInDirection(0, 2);
//  grid.globalRefineInDirection(1, 3);
  auto gridView        = grid.leafGridView();
  const auto& indexSet = gridView.indexSet();

  TestSuite test;

  //! Test code for VTKWriter, please uncomment to inspect the remaining errors
  Dune::RefinementIntervals refinementIntervals1(subSampling);
  SubsamplingVTKWriter<decltype(gridView)> vtkWriter(gridView, refinementIntervals1);

  vtkWriter.write("ZylRefine");
  using GridView = decltype(gridView);
  Dune::Functions::NurbsBasis<GridView> basis(gridView, gridView.impl().getPatchData());

  // Test open knot vectors
  std::cout << "  Testing B-spline basis with open knot vectors" << std::endl;

  {
    // Check basis created via its constructor
<<<<<<< HEAD
    Functions::NurbsBasis<GridView> basis2(gridView, gridView.impl().getPatchData());
    test.subTest(checkBasis(basis2, EnableContinuityCheck(),EnableContinuityCheck<1>()));
=======
    Functions::NurbsBasis<GridView> basis2(gridView, gridView.getPatchData());
    test.subTest(checkBasis(basis2, EnableContinuityCheck(),EnableContinuityCheck()));
>>>>>>> 77959817
  }

  {
    // Check basis created via its constructor
    Functions::NurbsBasis<GridView> basis2(gridView);
    test.subTest(checkBasis(basis2, EnableContinuityCheck(),EnableContinuityCheck()));
  }

  {
    // Check basis created via makeBasis
    using namespace Functions::BasisFactory;
<<<<<<< HEAD
    auto basis2 = makeBasis(gridView, nurbs<dim>(gridView.impl().getPatchData()));
    test.subTest(checkBasis(basis2, EnableContinuityCheck(),EnableContinuityCheck<1>()));
=======
    auto basis2 = makeBasis(gridView, nurbs<dim>(gridView.getPatchData()));
    test.subTest(checkBasis(basis2, EnableContinuityCheck(),EnableContinuityCheck()));
>>>>>>> 77959817
  }

  {
    // Check whether a B-Spline basis can be combined with other bases.
    using namespace Functions::BasisFactory;
<<<<<<< HEAD
    auto basis2 = makeBasis(gridView, power<2>(gridView.impl().getPreBasis()));
    test.subTest(checkBasis(basis2, EnableContinuityCheck(),EnableContinuityCheck<1>()));
=======
    auto basis2 = makeBasis(gridView, power<2>(gridView.getPreBasis()));
    test.subTest(checkBasis(basis2, EnableContinuityCheck(),EnableContinuityCheck()));
>>>>>>> 77959817
  }
}

void testBsplineBasisFunctions() {
  std::vector<double> knots = {0, 0, 0, 0.5, 0.5, 2, 2, 3, 3, 3};
  int degree                = 2;
  TestSuite test;

  auto N = Dune::IGA::BsplineBasis1D<double>::basisFunctions(0.3, knots, degree);
  using Dune::FloatCmp::eq;
  test.check(eq(N[0], 0.16), "P=2,N0,u=0.3");
  test.check(eq(N[1], 0.48), "P=2,N1,u=0.3");
  test.check(eq(N[2], 0.36), "P=2,N2,u=0.3");

  N = Dune::IGA::BsplineBasis1D<double>::basisFunctions(0.5, knots, degree);  // try knot span boundary

  test.check(eq(N[0], 1.0), "P=2,N0,u=0.5");
  test.check(eq(N[1], 0.0), "P=2,N1,u=0.5");
  test.check(eq(N[2], 0.0), "P=2,N2,u=0.5");

  N = Dune::IGA::BsplineBasis1D<double>::basisFunctions(0.0, knots, degree);  // try left end

  test.check(eq(N[0], 1.0), "P=2,N0,u=0.0");
  test.check(eq(N[1], 0.0), "P=2,N1,u=0.0");
  test.check(eq(N[2], 0.0), "P=2,N2,u=0.0");

  N = Dune::IGA::BsplineBasis1D<double>::basisFunctions(3.0, knots, degree);  // try right end

  test.check(eq(N[0], 0.0), "P=2,N0,u=3");
  test.check(eq(N[1], 0.0), "P=2,N1,u=3");
  test.check(eq(N[2], 1.0), "P=2,N2,u=3");

  knots  = {0, 0, 0, 0.5, 1, 1, 1};
  degree = 2;

  N = Dune::IGA::BsplineBasis1D<double>::basisFunctions(0.1, knots, degree);
  test.check(eq(N[0], 0.64), "P=2,N0,u=0.1");
  test.check(eq(N[1], 0.34), "P=2,N1,u=0.1");
  test.check(eq(N[2], 0.02), "P=2,N2,u=0.1");

  N = Dune::IGA::BsplineBasis1D<double>::basisFunctions(0.01, knots, degree);
  test.check(eq(N[0], 0.9604), "P=2,N0,u=0.01");
  test.check(eq(N[1], 0.0394), "P=2,N1,u=0.01");
  test.check(eq(N[2], 0.0002), "P=2,N2,u=0.01");

  knots  = {0, 0, 0, 0, 0.5, 1, 1, 2, 2, 2, 2};
  degree = 3;

  auto N2 = Dune::IGA::BsplineBasis1D<double>::basisFunctions(1.45, knots, degree);
  test.check(eq(N2[0], 0.1109166666666667), "P=3,N0,u=1.45");
  test.check(eq(N2[1], 0.4638333333333333), "P=3,N1,u=1.45");
  test.check(eq(N2[2], 0.334125), "P=3,N2,u=1.45");
  test.check(eq(N2[3], 0.091125), "P=3,N3,u=1.45");

  auto dN = Dune::IGA::BsplineBasis1D<double>::basisFunctionDerivatives(1.45, knots, degree, 3);
  // check values
  test.check(eq(dN[0][0], 0.1109166666666667), "P=3,dN00,u=1.45");
  test.check(eq(dN[0][1], 0.4638333333333333), "P=3,dN01,u=1.45");
  test.check(eq(dN[0][2], 0.334125), "P=3,dN02,u=1.45");
  test.check(eq(dN[0][3], 0.091125), "P=3,dN03,u=1.45");

  // check first derivatives
  test.check(eq(dN[1][0], -0.605), "P=3,dN10,u=1.45");
  test.check(eq(dN[1][1], -0.88), "P=3,dN11,u=1.45");
  test.check(eq(dN[1][2], 0.8775), "P=3,dN12,u=1.45");
  test.check(eq(dN[1][3], 0.6075), "P=3,dN13,u=1.45");

  // check second derivatives
  test.check(eq(dN[2][0], 2.2), "P=3,dN20,u=1.45");
  test.check(eq(dN[2][1], -2.8), "P=3,dN21,u=1.45");
  test.check(eq(dN[2][2], -2.1), "P=3,dN22,u=1.45");
  test.check(eq(dN[2][3], 2.7), "P=3,dN23,u=1.45");

  // check third derivatives
  test.check(eq(dN[3][0], -4.0), "P=3,dN30,u=1.45");
  test.check(eq(dN[3][1], 16.0), "P=3,dN31,u=1.45");
  test.check(eq(dN[3][2], -18.0), "P=3,dN32,u=1.45");
  test.check(eq(dN[3][3], 6.0), "P=3,dN33,u=1.45");
  // https://godbolt.org/z/Ta3fzW553
  auto Nf                           = Dune::IGA::BsplineBasis1D<double>(knots, degree);
  std::vector<double> NAtEvalPoints = {1,
                                       0.1714677640603567,
                                       0.001371742112482855,
                                       0.0740740740740741,
                                       0.00274348422496571,
                                       0.4682213077274805,
                                       0.1975308641975309,
                                       0.05852766346593506,
                                       0.007315957933241894,
                                       0};
  for (int i = 0; i < NAtEvalPoints.size(); ++i) {
    test.check(eq(Nf(i / (NAtEvalPoints.size() - 1.0) * 2.0)[0], NAtEvalPoints[i]));
  }

  std::array<double, 2> xieta{0.2, 0.25};
  std::array<std::vector<double>, 2> knots2 = {{{0, 0, 0, 0.5, 0.5, 2, 2, 3, 3, 3}, {0, 0, 0, 2, 2, 2}}};
  std::array<int, 2> degree2{2, 2};
  const std::vector<std::vector<double>> weights2 = {{{1, 2, 3, 4, 5, 6, 7}, {8, 9, 10, 11, 12, 13, 14}, {15, 16, 17, 18, 19, 20, 21}}};
  std::array<int, 2> dimsize                      = {static_cast<int>(weights2.size()), static_cast<int>(weights2[0].size())};
  MultiDimensionNet<2UL, double> weightNet(dimsize, weights2);

  auto N_Nurbs = Dune::IGA::Nurbs<2>::basisFunctions(xieta, knots2, degree2, weightNet).directGetAll();

  test.check(N_Nurbs.size() == (degree2[0] + 1) * (degree2[1] + 1));

  test.check(eq(N_Nurbs[0], 0.04023722627737226), "Nurbs2d P=2,N0");  // check ansatzfunctions in domain
  test.check(eq(N_Nurbs[1], 0.4291970802919708), "Nurbs2d P=2,N1");
  test.check(eq(N_Nurbs[2], 0.2682481751824818), "Nurbs2d P=2,N2");
  test.check(eq(N_Nurbs[3], 0.02299270072992701), "Nurbs2d P=2,N3");
  test.check(eq(N_Nurbs[4], 0.137956204379562), "Nurbs2d P=2,N4");
  test.check(eq(N_Nurbs[5], 0.08175182481751825), "Nurbs2d P=2,N5");
  test.check(eq(N_Nurbs[6], 0.002463503649635036), "Nurbs2d P=2,N6");
  test.check(eq(N_Nurbs[7], 0.01094890510948905), "Nurbs2d P=2,N7");
  test.check(eq(N_Nurbs[8], 0.006204379562043796), "Nurbs2d P=2,N8");
  test.check(eq(std::accumulate(N_Nurbs.begin(), N_Nurbs.end(), 0.0), 1.0), "partition of unity in domain");

  xieta   = {0, 0.1};
  N_Nurbs = Dune::IGA::Nurbs<2>::basisFunctions(xieta, knots2, degree2, weightNet).directGetAll();
  test.check(eq(N_Nurbs[0], 0.8204545454545455), "Nurbs P=2,N0");  // check ansatzfunctions on boundaries
  test.check(eq(N_Nurbs[1], 0.0), "Nurbs P=2,N1");
  test.check(eq(N_Nurbs[2], 0.0), "Nurbs P=2,N2");
  test.check(eq(N_Nurbs[3], 0.1727272727272728), "Nurbs P=2,N3");
  test.check(eq(N_Nurbs[4], 0.0), "Nurbs P=2,N4");
  test.check(eq(N_Nurbs[5], 0.0), "Nurbs P=2,N5");
  test.check(eq(N_Nurbs[6], 0.00681818181818182), "Nurbs P=2,N6");
  test.check(eq(N_Nurbs[7], 0.0), "Nurbs P=2,N7");
  test.check(eq(N_Nurbs[8], 0.0), "Nurbs P=2,N8");

  test.check(eq(std::accumulate(N_Nurbs.begin(), N_Nurbs.end(), 0.0), 1.0), "partition of unity on boundary");
  xieta         = {0, 0.1};
  auto dN_Nurbs = Dune::IGA::Nurbs<2>::basisFunctionDerivatives(xieta, knots2, degree2, weightNet, 5);

  test.check(eq(dN_Nurbs.get({0, 0}).get({0, 0}), 0.8204545454545455), "Nurbs P=2,N0");  // check ansatzfunctions on boundaries
  test.check(eq(dN_Nurbs.get({0, 0}).get({1, 0}), 0.0), "Nurbs P=2,N1");
  test.check(eq(dN_Nurbs.get({0, 0}).get({2, 0}), 0.0), "Nurbs P=2,N2");
  test.check(eq(dN_Nurbs.get({0, 0}).get({0, 1}), 0.1727272727272728), "Nurbs P=2,N3");
  test.check(eq(dN_Nurbs.get({0, 0}).get({1, 1}), 0.0), "Nurbs P=2,N4");
  test.check(eq(dN_Nurbs.get({0, 0}).get({2, 1}), 0.0), "Nurbs P=2,N5");
  test.check(eq(dN_Nurbs.get({0, 0}).get({0, 2}), 0.00681818181818182), "Nurbs P=2,N6");
  test.check(eq(dN_Nurbs.get({0, 0}).get({1, 2}), 0.0), "Nurbs P=2,N7");
  test.check(eq(dN_Nurbs.get({0, 0}).get({2, 2}), 0.0), "Nurbs P=2,N8");

  // first derivative in u dir
  test.check(eq(dN_Nurbs.get({1, 0}).get({0, 0}), -24.166115702479335), "Nurbs P=2,N0");  // check ansatzfunctions on boundaries
  test.check(eq(dN_Nurbs.get({1, 0}).get({1, 0}), 26.25454545454545), "Nurbs P=2,N1");
  test.check(eq(dN_Nurbs.get({1, 0}).get({2, 0}), 0.0), "Nurbs P=2,N2");
  test.check(eq(dN_Nurbs.get({1, 0}).get({0, 1}), -5.0876033057851231), "Nurbs P=2,N3");
  test.check(eq(dN_Nurbs.get({1, 0}).get({1, 1}), 3.1090909090909089), "Nurbs P=2,N4");
  test.check(eq(dN_Nurbs.get({1, 0}).get({2, 1}), 0.0), "Nurbs P=2,N5");
  test.check(eq(dN_Nurbs.get({1, 0}).get({0, 2}), -0.20082644628099172), "Nurbs P=2,N6");
  test.check(eq(dN_Nurbs.get({1, 0}).get({1, 2}), 0.090909090909090925), "Nurbs P=2,N7");
  test.check(eq(dN_Nurbs.get({1, 0}).get({2, 2}), 0.0), "Nurbs P=2,N8");

  // second derivative in u dir
  test.check(eq(dN_Nurbs.get({2, 0}).get({0, 0}), 1236.8386175807659), "Nurbs P=2,N0");  // check ansatzfunctions on boundaries
  test.check(eq(dN_Nurbs.get({2, 0}).get({1, 0}), -1441.6132231404956), "Nurbs P=2,N1");
  test.check(eq(dN_Nurbs.get({2, 0}).get({2, 0}), 98.454545454545439), "Nurbs P=2,N2");
  test.check(eq(dN_Nurbs.get({2, 0}).get({0, 1}), 260.38707738542439), "Nurbs P=2,N3");
  test.check(eq(dN_Nurbs.get({2, 0}).get({1, 1}), -170.71735537190079), "Nurbs P=2,N4");
  test.check(eq(dN_Nurbs.get({2, 0}).get({2, 1}), 11.054545454545453), "Nurbs P=2,N5");
  test.check(eq(dN_Nurbs.get({2, 0}).get({0, 2}), 10.278437265214125), "Nurbs P=2,N6");
  test.check(eq(dN_Nurbs.get({2, 0}).get({1, 2}), -4.9917355371900829), "Nurbs P=2,N7");
  test.check(eq(dN_Nurbs.get({2, 0}).get({2, 2}), 0.30909090909090914), "Nurbs P=2,N8");

  // third derivative in u dir
  test.check(eq(dN_Nurbs.get({3, 0}).get({0, 0}), -94449.494433440283), "Nurbs P=2,N0");  // check ansatzfunctions on boundaries
  test.check(eq(dN_Nurbs.get({3, 0}).get({1, 0}), 110086.82794891056), "Nurbs P=2,N1");
  test.check(eq(dN_Nurbs.get({3, 0}).get({2, 0}), -7518.3471074380141), "Nurbs P=2,N2");
  test.check(eq(dN_Nurbs.get({3, 0}).get({0, 1}), -19884.104091250589), "Nurbs P=2,N3");
  test.check(eq(dN_Nurbs.get({3, 0}).get({1, 1}), 13036.598046581514), "Nurbs P=2,N4");
  test.check(eq(dN_Nurbs.get({3, 0}).get({2, 1}), -844.16528925619821), "Nurbs P=2,N5");
  test.check(eq(dN_Nurbs.get({3, 0}).get({0, 2}), -784.89884570726042), "Nurbs P=2,N6");
  test.check(eq(dN_Nurbs.get({3, 0}).get({1, 2}), 381.18707738542452), "Nurbs P=2,N7");
  test.check(eq(dN_Nurbs.get({3, 0}).get({2, 2}), -23.603305785123968), "Nurbs P=2,N8");

  // fourth derivative in u dir
  test.check(eq(dN_Nurbs.get({4, 0}).get({0, 0}), 9616675.7968593743), "Nurbs P=2,N0");  // check ansatzfunctions on boundaries
  test.check(eq(dN_Nurbs.get({4, 0}).get({1, 0}), -11208840.663889075), "Nurbs P=2,N1");
  test.check(eq(dN_Nurbs.get({4, 0}).get({2, 0}), 765504.432757325), "Nurbs P=2,N2");
  test.check(eq(dN_Nurbs.get({4, 0}).get({0, 1}), 2024563.3256546052), "Nurbs P=2,N3");
  test.check(eq(dN_Nurbs.get({4, 0}).get({1, 1}), -1327362.7101973905), "Nurbs P=2,N4");
  test.check(eq(dN_Nurbs.get({4, 0}).get({2, 1}), 85951.374906085635), "Nurbs P=2,N5");
  test.check(eq(dN_Nurbs.get({4, 0}).get({0, 2}), 79916.973381102871), "Nurbs P=2,N6");
  test.check(eq(dN_Nurbs.get({4, 0}).get({1, 2}), -38811.775151970498), "Nurbs P=2,N7");
  test.check(eq(dN_Nurbs.get({4, 0}).get({2, 2}), 2403.2456799398947), "Nurbs P=2,N8");

  // fifth derivative in u dir
  test.check(eq(dN_Nurbs.get({5, 0}).get({0, 0}), -1223940555.9639204), "Nurbs P=2,N0");  // check ansatzfunctions on boundaries
  test.check(eq(dN_Nurbs.get({5, 0}).get({1, 0}), 1426579720.8586094), "Nurbs P=2,N1");
  test.check(eq(dN_Nurbs.get({5, 0}).get({2, 0}), -97427836.896386802), "Nurbs P=2,N2");
  test.check(eq(dN_Nurbs.get({5, 0}).get({0, 1}), -257671695.99240425), "Nurbs P=2,N3");
  test.check(eq(dN_Nurbs.get({5, 0}).get({1, 1}), 168937072.20694059), "Nurbs P=2,N4");
  test.check(eq(dN_Nurbs.get({5, 0}).get({2, 1}), -10939265.897138171), "Nurbs P=2,N5");
  test.check(eq(dN_Nurbs.get({5, 0}).get({0, 2}), -10171251.15759491), "Nurbs P=2,N6");
  test.check(eq(dN_Nurbs.get({5, 0}).get({1, 2}), 4939680.4738871539), "Nurbs P=2,N7");
  test.check(eq(dN_Nurbs.get({5, 0}).get({2, 2}), -305867.63199235022), "Nurbs P=2,N8");

  // first derivative in v dir
  test.check(eq(dN_Nurbs.get({0, 1}).get({0, 0}), -1.609504132231405), "Nurbs P=2,N0");  // check ansatzfunctions on boundaries
  test.check(eq(dN_Nurbs.get({0, 1}).get({1, 0}), 0.0), "Nurbs P=2,N1");
  test.check(eq(dN_Nurbs.get({0, 1}).get({2, 0}), 0.0), "Nurbs P=2,N2");
  test.check(eq(dN_Nurbs.get({0, 1}).get({0, 1}), 1.479338842975206), "Nurbs P=2,N3");
  test.check(eq(dN_Nurbs.get({0, 1}).get({1, 1}), 0.0), "Nurbs P=2,N4");
  test.check(eq(dN_Nurbs.get({0, 1}).get({2, 1}), 0.0), "Nurbs P=2,N5");
  test.check(eq(dN_Nurbs.get({0, 1}).get({0, 2}), 0.1301652892561984), "Nurbs P=2,N6");
  test.check(eq(dN_Nurbs.get({0, 1}).get({1, 2}), 0.0), "Nurbs P=2,N7");
  test.check(eq(dN_Nurbs.get({0, 1}).get({2, 2}), 0.0), "Nurbs P=2,N8");

  // second derivative in v dir
  test.check(eq(dN_Nurbs.get({0, 2}).get({0, 0}), 3.380916604057099), "Nurbs P=2,N0");  // check ansatzfunctions on boundaries
  test.check(eq(dN_Nurbs.get({0, 2}).get({1, 0}), 0.0), "Nurbs P=2,N1");
  test.check(eq(dN_Nurbs.get({0, 2}).get({2, 0}), 0.0), "Nurbs P=2,N2");
  test.check(eq(dN_Nurbs.get({0, 2}).get({0, 1}), -4.507888805409466), "Nurbs P=2,N3");
  test.check(eq(dN_Nurbs.get({0, 2}).get({1, 1}), 0.0), "Nurbs P=2,N4");
  test.check(eq(dN_Nurbs.get({0, 2}).get({2, 1}), 0.0), "Nurbs P=2,N5");
  test.check(eq(dN_Nurbs.get({0, 2}).get({0, 2}), 1.126972201352367), "Nurbs P=2,N6");
  test.check(eq(dN_Nurbs.get({0, 2}).get({1, 2}), 0.0), "Nurbs P=2,N7");
  test.check(eq(dN_Nurbs.get({0, 2}).get({2, 2}), 0.0), "Nurbs P=2,N8");

  // third derivative in v dir
  test.check(eq(dN_Nurbs.get({0, 3}).get({0, 0}), -9.220681647428448), "Nurbs P=2,N0");  // check ansatzfunctions on boundaries
  test.check(eq(dN_Nurbs.get({0, 3}).get({1, 0}), 0.0), "Nurbs P=2,N1");
  test.check(eq(dN_Nurbs.get({0, 3}).get({2, 0}), 0.0), "Nurbs P=2,N2");
  test.check(eq(dN_Nurbs.get({0, 3}).get({0, 1}), 12.29424219657127), "Nurbs P=2,N3");
  test.check(eq(dN_Nurbs.get({0, 3}).get({1, 1}), 0.0), "Nurbs P=2,N4");
  test.check(eq(dN_Nurbs.get({0, 3}).get({2, 1}), 0.0), "Nurbs P=2,N5");
  test.check(eq(dN_Nurbs.get({0, 3}).get({0, 2}), -3.073560549142818), "Nurbs P=2,N6");
  test.check(eq(dN_Nurbs.get({0, 3}).get({1, 2}), 0.0), "Nurbs P=2,N7");
  test.check(eq(dN_Nurbs.get({0, 3}).get({2, 2}), 0.0), "Nurbs P=2,N8");

  // fourth derivative in v dir
  test.check(eq(dN_Nurbs.get({0, 4}).get({0, 0}), 33.52975144519434), "Nurbs P=2,N0");  // check ansatzfunctions on boundaries
  test.check(eq(dN_Nurbs.get({0, 4}).get({1, 0}), 0.0), "Nurbs P=2,N1");
  test.check(eq(dN_Nurbs.get({0, 4}).get({2, 0}), 0.0), "Nurbs P=2,N2");
  test.check(eq(dN_Nurbs.get({0, 4}).get({0, 1}), -44.70633526025914), "Nurbs P=2,N3");
  test.check(eq(dN_Nurbs.get({0, 4}).get({1, 1}), 0.0), "Nurbs P=2,N4");
  test.check(eq(dN_Nurbs.get({0, 4}).get({2, 1}), 0.0), "Nurbs P=2,N5");
  test.check(eq(dN_Nurbs.get({0, 4}).get({0, 2}), 11.17658381506479), "Nurbs P=2,N6");
  test.check(eq(dN_Nurbs.get({0, 4}).get({1, 2}), 0.0), "Nurbs P=2,N7");
  test.check(eq(dN_Nurbs.get({0, 4}).get({2, 2}), 0.0), "Nurbs P=2,N8");

  // fifth derivative in v dir
  test.check(eq(dN_Nurbs.get({0, 5}).get({0, 0}), -152.4079611145197), "Nurbs P=2,N0");  // check ansatzfunctions on boundaries
  test.check(eq(dN_Nurbs.get({0, 5}).get({1, 0}), 0.0), "Nurbs P=2,N1");
  test.check(eq(dN_Nurbs.get({0, 5}).get({2, 0}), 0.0), "Nurbs P=2,N2");
  test.check(eq(dN_Nurbs.get({0, 5}).get({0, 1}), 203.2106148193597), "Nurbs P=2,N3");
  test.check(eq(dN_Nurbs.get({0, 5}).get({1, 1}), 0.0), "Nurbs P=2,N4");
  test.check(eq(dN_Nurbs.get({0, 5}).get({2, 1}), 0.0), "Nurbs P=2,N5");
  test.check(eq(dN_Nurbs.get({0, 5}).get({0, 2}), -50.80265370483993), "Nurbs P=2,N6");
  test.check(eq(dN_Nurbs.get({0, 5}).get({1, 2}), 0.0), "Nurbs P=2,N7");
  test.check(eq(dN_Nurbs.get({0, 5}).get({2, 2}), 0.0), "Nurbs P=2,N8");

  // 1,1 mixed derivative
  test.check(eq(dN_Nurbs.get({1, 1}).get({0, 0}), 66.39293764087149), "Nurbs P=2,N0");  // check ansatzfunctions on boundaries
  test.check(eq(dN_Nurbs.get({1, 1}).get({1, 0}), -51.50413223140495), "Nurbs P=2,N1");
  test.check(eq(dN_Nurbs.get({1, 1}).get({2, 0}), 0.0), "Nurbs P=2,N2");
  test.check(eq(dN_Nurbs.get({1, 1}).get({0, 1}), -39.5762584522915), "Nurbs P=2,N3");
  test.check(eq(dN_Nurbs.get({1, 1}).get({1, 1}), 26.62809917355371), "Nurbs P=2,N4");
  test.check(eq(dN_Nurbs.get({1, 1}).get({2, 1}), 0.0), "Nurbs P=2,N5");
  test.check(eq(dN_Nurbs.get({1, 1}).get({0, 2}), -3.676183320811419), "Nurbs P=2,N6");
  test.check(eq(dN_Nurbs.get({1, 1}).get({1, 2}), 1.735537190082645), "Nurbs P=2,N7");
  test.check(eq(dN_Nurbs.get({1, 1}).get({2, 2}), 0.0), "Nurbs P=2,N8");

  // 2,1 mixed derivative
  test.check(eq(dN_Nurbs.get({2, 1}).get({0, 0}), -4511.311932245063), "Nurbs P=2,N0");  // check ansatzfunctions on boundaries
  test.check(eq(dN_Nurbs.get({2, 1}).get({1, 0}), 4043.131480090156), "Nurbs P=2,N1");
  test.check(eq(dN_Nurbs.get({2, 1}).get({2, 0}), -193.1404958677686), "Nurbs P=2,N2");
  test.check(eq(dN_Nurbs.get({2, 1}).get({0, 1}), 1791.166723584455), "Nurbs P=2,N3");
  test.check(eq(dN_Nurbs.get({2, 1}).get({1, 1}), -1318.232907588279), "Nurbs P=2,N4");
  test.check(eq(dN_Nurbs.get({2, 1}).get({2, 1}), 94.67768595041321), "Nurbs P=2,N5");
  test.check(eq(dN_Nurbs.get({2, 1}).get({0, 2}), 178.898026091114), "Nurbs P=2,N6");
  test.check(eq(dN_Nurbs.get({2, 1}).get({1, 2}), -91.08940646130728), "Nurbs P=2,N7");
  test.check(eq(dN_Nurbs.get({2, 1}).get({2, 2}), 5.900826446280992), "Nurbs P=2,N8");

  // std::cout<<std::setprecision(16)<<std::endl;
  // std::cout<<dN_Nurbs.get({3,1}).get({0,0})<<std::endl;
  // std::cout<<dN_Nurbs.get({3,1}).get({1,0})<<std::endl;
  // std::cout<<dN_Nurbs.get({3,1}).get({2,0})<<std::endl;
  // std::cout<<dN_Nurbs.get({3,1}).get({0,1})<<std::endl;
  // std::cout<<dN_Nurbs.get({3,1}).get({1,1})<<std::endl;
  // std::cout<<dN_Nurbs.get({3,1}).get({2,1})<<std::endl;
  // std::cout<<dN_Nurbs.get({3,1}).get({0,2})<<std::endl;
  // std::cout<<dN_Nurbs.get({3,1}).get({1,2})<<std::endl;
  // std::cout<<dN_Nurbs.get({3,1}).get({2,2})<<std::endl;

  // 3,1 mixed derivative
  test.check(eq(dN_Nurbs.get({3, 1}).get({0, 0}), 430363.3606745686), "Nurbs P=2,N0");  // check ansatzfunctions on boundaries
  test.check(eq(dN_Nurbs.get({3, 1}).get({1, 0}), -408827.1566149851), "Nurbs P=2,N1");
  test.check(eq(dN_Nurbs.get({3, 1}).get({2, 0}), 21583.77160030052), "Nurbs P=2,N2");
  test.check(eq(dN_Nurbs.get({3, 1}).get({0, 1}), -118703.546081676), "Nurbs P=2,N3");
  test.check(eq(dN_Nurbs.get({3, 1}).get({1, 1}), 88813.60562803084), "Nurbs P=2,N4");
  test.check(eq(dN_Nurbs.get({3, 1}).get({2, 1}), -6462.50939143501), "Nurbs P=2,N5");
  test.check(eq(dN_Nurbs.get({3, 1}).get({0, 2}), -12947.75940540574), "Nurbs P=2,N6");
  test.check(eq(dN_Nurbs.get({3, 1}).get({1, 2}), 6609.384604876715), "Nurbs P=2,N7");
  test.check(eq(dN_Nurbs.get({3, 1}).get({2, 2}), -429.1510142749812), "Nurbs P=2,N8");
}

#include <dune/grid/test/checkindexset.hh>
#include <dune/iga/gridcapabilities.hh>
void gridCheck() {
  TestSuite test;

  auto circle = makeCircularArc();
  circle.controlPoints.directGet(0).p[1] += 3;
  const auto patch = makeSurfaceOfRevolution(circle, {2.0, 0, 0}, {0, 1, 0}, 360.0);

  IGA::NURBSGrid<2UL, 3UL> grid(patch);
  grid.globalRefine(2);
  //  grid.globalRefineInDirection(0,2);
  auto gridView = grid.leafGridView();

  //  Dune::checkIndexSet(grid,gridView_,std::cout);
}

auto testPlate()
{
  constexpr int gridDim = 2;
  constexpr auto dimworld              = 2;
  const std::array<int, gridDim> order = {2, 2};

  const std::array<std::vector<double>, gridDim> knotSpans = {{{0, 0, 0, 1, 1, 1}, {0, 0, 0, 1, 1, 1}}};

  using ControlPoint = Dune::IGA::NURBSPatchData<gridDim, dimworld>::ControlPointType;

  const std::vector<std::vector<ControlPoint>> controlPoints
      = {{{.p = {0, 0}, .w = 5}, {.p = {0.5, 0}, .w = 1}, {.p = {1, 0}, .w = 1}},
         {{.p = {0, 0.5}, .w = 1}, {.p = {0.5, 0.5}, .w = 10}, {.p = {1, 0.5}, .w = 1}},
         {{.p = {0, 1}, .w = 1}, {.p = {0.5, 1}, .w = 1}, {.p = {1, 1}, .w = 1}}};

  std::array<int, gridDim> dimsize = {(int)(controlPoints.size()), (int)(controlPoints[0].size())};

  auto controlNet = Dune::IGA::NURBSPatchData<gridDim, dimworld>::ControlPointNetType(dimsize, controlPoints);
  using Grid      = Dune::IGA::NURBSGrid<gridDim, dimworld>;

  Dune::IGA::NURBSPatchData<gridDim, dimworld> patchData;
  patchData.knotSpans     = knotSpans;
  patchData.degree        = order;
  patchData.controlPoints = controlNet;
  auto grid               = std::make_shared<Grid>(patchData);
  grid->globalRefine(0);
  auto gridView = grid->leafGridView();
  Dune::GeometryChecker<decltype(grid)> geometryChecker;
  geometryChecker.checkGeometry(gridView);
  Dune::checkIndexSet(grid, gridView, std::cout);

  checkEntityLifetime(gridView, gridView.size(0));

  for (auto&& elegeo : elements(gridView) | std::views::transform([](const auto& ele) { return ele.geometry(); }))
    checkJacobians(elegeo);

  checkIterators(gridView);
}


void smallTestBsplineBasisFunctions()

{
  std::vector<double> knots({0,0,0,0.125,0.25,0.375,0.5,0.625,0.75,0.85,1,1,1});
  int p= 2;
  double u = 0.19706090651558072;
  int spIndex = 3;
  auto N =  BsplineBasis1D<DuneLinearAlgebraTraits<double>>::basisFunctions(u,knots,p,spIndex);
}

int main(int argc, char** argv) try {
  // Initialize MPI, if necessary
  MPIHelper::instance(argc, argv);

  smallTestBsplineBasisFunctions();
    testNurbsGridCylinder();
  //  std::cout << "done with NURBS surface cylinder" << std::endl;
  //

    testNURBSGridCurve();
//    std::cout << "done with NURBS grid Curve" << std::endl;
    test3DGrid();
//    std::cout << "3dGrid " << std::endl;
    testTorusGeometry();
//    std::cout << "done with NURBS torus " << std::endl;

  testNurbsBasis();
//    std::cout << "done with NURBS basis test " << std::endl;
  //
  testPlate();
  testBsplineBasisFunctions();
  return 0;
} catch (Dune::Exception& e) {
  std::cerr << "Dune reported error: " << e << std::endl;
}<|MERGE_RESOLUTION|>--- conflicted
+++ resolved
@@ -262,13 +262,8 @@
   test.check(area - referenceTorusSurfaceArea < 1e-4, "The integrated area of the torus hyperSurface is wrong!");
 
   double gaussBonnet = 0.0;
-<<<<<<< HEAD
-  for (auto&& ele : elements(gridView)) {
-    const auto rule = Dune::QuadratureRules<double, 2>::rule(ele.type(), (*std::ranges::max_element(nurbsPatchData.degree)));
-=======
   for (auto& ele : elements(gridView)) {
     const auto rule = Dune::QuadratureRules<double, 2>::rule(ele.type(), 2*(*std::ranges::max_element(nurbsPatchData.degree)));
->>>>>>> 77959817
     for (auto& gp : rule) {
       const auto Kinc = ele.geometry().impl().gaussianCurvature(gp.position());
       const auto Kmax = 1 / (r * (R + r));
@@ -464,13 +459,8 @@
 
   {
     // Check basis created via its constructor
-<<<<<<< HEAD
     Functions::NurbsBasis<GridView> basis2(gridView, gridView.impl().getPatchData());
     test.subTest(checkBasis(basis2, EnableContinuityCheck(),EnableContinuityCheck<1>()));
-=======
-    Functions::NurbsBasis<GridView> basis2(gridView, gridView.getPatchData());
-    test.subTest(checkBasis(basis2, EnableContinuityCheck(),EnableContinuityCheck()));
->>>>>>> 77959817
   }
 
   {
@@ -482,25 +472,15 @@
   {
     // Check basis created via makeBasis
     using namespace Functions::BasisFactory;
-<<<<<<< HEAD
     auto basis2 = makeBasis(gridView, nurbs<dim>(gridView.impl().getPatchData()));
     test.subTest(checkBasis(basis2, EnableContinuityCheck(),EnableContinuityCheck<1>()));
-=======
-    auto basis2 = makeBasis(gridView, nurbs<dim>(gridView.getPatchData()));
-    test.subTest(checkBasis(basis2, EnableContinuityCheck(),EnableContinuityCheck()));
->>>>>>> 77959817
   }
 
   {
     // Check whether a B-Spline basis can be combined with other bases.
     using namespace Functions::BasisFactory;
-<<<<<<< HEAD
     auto basis2 = makeBasis(gridView, power<2>(gridView.impl().getPreBasis()));
     test.subTest(checkBasis(basis2, EnableContinuityCheck(),EnableContinuityCheck<1>()));
-=======
-    auto basis2 = makeBasis(gridView, power<2>(gridView.getPreBasis()));
-    test.subTest(checkBasis(basis2, EnableContinuityCheck(),EnableContinuityCheck()));
->>>>>>> 77959817
   }
 }
 
