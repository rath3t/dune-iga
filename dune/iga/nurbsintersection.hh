--- conflicted
+++ resolved
@@ -136,11 +136,7 @@
     [[nodiscard]] std::size_t boundarySegmentIndex() const {
       assert(boundary());
       auto geomEntity = inside().template subEntity<1>(innerLocalIndex_);
-<<<<<<< HEAD
-      return gridView_->impl().NURBSpatch_->patchBoundaryIndex(geomEntity.impl().getIndex());
-=======
-      return gridView_->getPatch(0).patchBoundaryIndex(geomEntity.getIndex());
->>>>>>> 77959817
+      return gridView_->impl().getPatch(0)->patchBoundaryIndex(geomEntity.impl().getIndex());
     }
 
     auto operator<=>(const NURBSintersection&) const = default;
