--- conflicted
+++ resolved
@@ -59,24 +59,16 @@
     using LevelIndexSet  = typename Traits::LevelIndexSet;
     using GridView      = typename Traits::LeafGridView;
     using ElementEntity = typename Traits::template Codim<0>::Entity;
-<<<<<<< HEAD
     using GlobalIdSet = typename Traits::GlobalIdSet;
-    NURBSGrid() = default;
-=======
     NURBSGrid()         = default;
->>>>>>> 77959817
 
     explicit NURBSGrid(const NURBSPatchData<dim, dimworld, LinearAlgebraTraits>& nurbsPatchData)
         : coarsestPatchRepresentation_{nurbsPatchData},
           currentPatchRepresentation_{coarsestPatchRepresentation_},
-<<<<<<< HEAD
           finestPatch_{currentPatchRepresentation_},
           idSet_{std::make_unique<IgaIdSet<NURBSGrid>>(*this)},
           indexdSet_{std::make_unique<NURBSGridLeafIndexSet<NURBSGrid>>(this->leafGridView())},
           leafGridView_{std::make_shared<GridView>(NURBSLeafGridView<NURBSGrid>(currentPatchRepresentation_, *this))} {
-=======
-          finestPatches_{std::make_shared<std::vector<NURBSPatch<dim, dimworld, LinearAlgebraTraits>>>()} {
->>>>>>> 77959817
       static_assert(dim <= 3, "Higher grid dimensions are unsupported");
       assert(nurbsPatchData.knotSpans[0].size() - nurbsPatchData.degree[0] - 1 == nurbsPatchData.controlPoints.size()[0]
              && "The size of the controlpoints and the knotvector size do not match in the first direction");
@@ -93,7 +85,6 @@
       indexdSet_    = std::make_unique<LeafIndexSet>(this->leafGridView());
     }
 
-<<<<<<< HEAD
     /** \brief  constructor
      *
      *  \param[in] knotSpans vector of knotSpans for each dimension
@@ -110,36 +101,20 @@
           idSet_{std::make_unique<Dune::IGA::IgaIdSet<NURBSGrid>>(*this)},
           indexdSet_{std::make_unique<NURBSGridLeafIndexSet<NURBSGrid>>(this->leafGridView().impl())} {}
 
-=======
->>>>>>> 77959817
     void globalRefine(int refinementLevel) {
       if (refinementLevel == 0) return;
       for (int refDirection = 0; refDirection < dim; ++refDirection) {
         auto additionalKnots        = generateRefinedKnots(currentPatchRepresentation_.knotSpans, refDirection, refinementLevel);
         currentPatchRepresentation_ = knotRefinement<dim>(currentPatchRepresentation_, additionalKnots, refDirection);
       }
-<<<<<<< HEAD
-      leafGridView_ = std::make_shared<GridView>(NURBSLeafGridView<NURBSGrid>(currentPatchRepresentation_, *this));
-      idSet_        = std::make_unique<Dune::IGA::IgaIdSet<NURBSGrid>>(*this);
-      indexdSet_    = std::make_unique<NURBSGridLeafIndexSet<NURBSGrid>>(this->leafGridView());
-      finestPatch_  = NURBSPatch<dim, dimworld, LinearAlgebraTraits>(currentPatchRepresentation_);
-=======
       updateStateAfterRefinement();
->>>>>>> 77959817
     }
 
     void globalRefineInDirection(const int dir, const int refinementLevel) {
       if (refinementLevel == 0) return;
       auto additionalKnots        = generateRefinedKnots(currentPatchRepresentation_.knotSpans, dir, refinementLevel);
       currentPatchRepresentation_ = knotRefinement<dim>(currentPatchRepresentation_, additionalKnots, dir);
-<<<<<<< HEAD
-      leafGridView_               = std::make_shared<GridView>(NURBSLeafGridView<NURBSGrid>(currentPatchRepresentation_, *this));
-      idSet_                      = std::make_unique<Dune::IGA::IgaIdSet<NURBSGrid>>(*this);
-      indexdSet_                  = std::make_unique<NURBSGridLeafIndexSet<NURBSGrid>>(this->leafGridView());
-      finestPatch_                = NURBSPatch<dim, dimworld, LinearAlgebraTraits>(currentPatchRepresentation_);
-=======
       updateStateAfterRefinement();
->>>>>>> 77959817
     }
 
     [[nodiscard]] int size(int codim) const { return finestPatches_.get()->front().size(codim); }
@@ -199,13 +174,8 @@
     typename Traits::CollectiveCommunication ccobj;
     NURBSPatchData<(size_t)dim, (size_t)dimworld, LinearAlgebraTraits> coarsestPatchRepresentation_;
     NURBSPatchData<(size_t)dim, (size_t)dimworld, LinearAlgebraTraits> currentPatchRepresentation_;
-<<<<<<< HEAD
-    NURBSPatch<dim, dimworld, LinearAlgebraTraits> finestPatch_;
-    std::shared_ptr<GridView> leafGridView_;
-=======
     std::shared_ptr<std::vector<NURBSPatch<dim, dimworld, LinearAlgebraTraits>>> finestPatches_;
     std::shared_ptr<NURBSLeafGridView<NURBSGrid>> leafGridView_;
->>>>>>> 77959817
     std::unique_ptr<IgaIdSet<NURBSGrid>> idSet_;
     std::unique_ptr<NURBSGridLeafIndexSet<NURBSGrid>> indexdSet_;
   };
