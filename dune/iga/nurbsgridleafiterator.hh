--- conflicted
+++ resolved
@@ -9,7 +9,6 @@
 #include <dune/iga/nurbsleafgridview.hh>
 #include <dune/iga/nurbspatch.hh>
 
-<<<<<<< HEAD
 namespace Dune::IGA {
   /** \brief NURBS gird leaf iterator */
   template <int codim, PartitionIteratorType pitype, class GridImp>
@@ -28,9 +27,38 @@
     const Entity& dereference() const { return **this; }
 
     bool equals(const NURBSGridLeafIterator& r) const { return *this == r; }
+        explicit NURBSGridLeafIterator(typename std::vector<Entity>::const_iterator spanIter) : std::vector<Entity>::const_iterator(spanIter) {}
+  };
 
-    explicit NURBSGridLeafIterator(typename std::vector<Entity>::const_iterator spanIter) : std::vector<Entity>::const_iterator(spanIter) {}
-  };
+
+    /** \brief Iterator over child elements
+     * This is a default implementation since the functionality is not given for the iga grid
+     * */
+    template<class GridImp>
+    struct NurbsHierarchicIterator
+    {
+      explicit NurbsHierarchicIterator(const  typename GridImp::Traits::template Codim<0>::Entity& ent) : nurbsEntity{&ent}{}
+      auto operator<=>(const NurbsHierarchicIterator&) const = default;
+      auto operator*(){ return *nurbsEntity;}
+      auto operator->(){ return nurbsEntity;}
+      void operator++(){}
+      const typename GridImp::Traits::template Codim<0>::Entity* nurbsEntity;
+    };
+    /** \brief Iterator over intersections between elements  */
+    template<class GridImp>
+    class NURBSGridInterSectionIterator : public std::vector<typename GridImp::Traits::LeafIntersection>::const_iterator
+    {
+    public:
+      NURBSGridInterSectionIterator()=default;
+      using Intersection = typename GridImp::Traits::LeafIntersection;
+      using Reference =  Intersection;
+      explicit NURBSGridInterSectionIterator(typename std::vector<Intersection>::const_iterator spanIter)
+          :  std::vector<Intersection>::const_iterator(spanIter)
+      {}
+    };
+  }
+
+
 
   template <class GridImp>
   struct NurbsHierarchicIterator {
@@ -66,52 +94,4 @@
     explicit NURBSGridInterSectionIterator(typename std::vector<Intersection>::const_iterator spanIter)
         : std::vector<Intersection>::const_iterator(spanIter) {}
   };
-}  // namespace Dune::IGA
-=======
- namespace Dune::IGA
-  {
-    /** \brief NURBS gird leaf iterator */
-    template<int codim, PartitionIteratorType pitype, class GridImp>
-    class NURBSGridLeafIterator : public std::vector<typename GridImp::Traits::template Codim<codim>::Entity>::const_iterator
-    {
-    public:
-      NURBSGridLeafIterator()=default;
-      using Reference =  typename GridImp::Traits::template Codim<codim>::Entity;
-      using Entity =  typename GridImp::Traits::template Codim<codim>::Entity;
-
-      auto dereference()
-      {return *this;}
-
-      explicit NURBSGridLeafIterator(typename std::vector<Entity>::const_iterator spanIter)
-          :  std::vector<Entity>::const_iterator(spanIter)
-      {}
-    };
-
-    /** \brief Iterator over child elements
-     * This is a default implementation since the functionality is not given for the iga grid
-     * */
-    template<class GridImp>
-    struct NurbsHierarchicIterator
-    {
-      explicit NurbsHierarchicIterator(const  typename GridImp::Traits::template Codim<0>::Entity& ent) : nurbsEntity{&ent}{}
-      auto operator<=>(const NurbsHierarchicIterator&) const = default;
-      auto operator*(){ return *nurbsEntity;}
-      auto operator->(){ return nurbsEntity;}
-      void operator++(){}
-      const typename GridImp::Traits::template Codim<0>::Entity* nurbsEntity;
-    };
-
-    /** \brief Iterator over intersections between elements  */
-    template<class GridImp>
-    class NURBSGridInterSectionIterator : public std::vector<typename GridImp::Traits::LeafIntersection>::const_iterator
-    {
-    public:
-      NURBSGridInterSectionIterator()=default;
-      using Intersection = typename GridImp::Traits::LeafIntersection;
-      using Reference =  Intersection;
-      explicit NURBSGridInterSectionIterator(typename std::vector<Intersection>::const_iterator spanIter)
-          :  std::vector<Intersection>::const_iterator(spanIter)
-      {}
-    };
-  }
->>>>>>> 77959817
+}  // namespace Dune::IGA